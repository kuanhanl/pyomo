#  ___________________________________________________________________________
#
#  Pyomo: Python Optimization Modeling Objects
#  Copyright 2017 National Technology and Engineering Solutions of Sandia, LLC
#  Under the terms of Contract DE-NA0003525 with National Technology and
#  Engineering Solutions of Sandia, LLC, the U.S. Government retains certain
#  rights in this software.
#  This software is distributed under the 3-clause BSD License.
#  ___________________________________________________________________________

<<<<<<< HEAD
=======
import enum
import logging
import math
import six
import sys
>>>>>>> 0550c2c6

# Import base classes privately (so that we have handles on them)
import pyutilib.th.pyunit as _pyunit
from pyutilib.th.pyunit import unittest as _unittest

# Now, import the base unittest environment.  We will override things
# specifically later
from unittest import *
from pyutilib.th import *

from pyomo.common.collections import Mapping, Sequence
from pyomo.common.tee import capture_output

# This augments the unittest exports with two additional decorators
__all__ = _unittest.__all__ + ['category', 'nottest']

def _runner(q, qualname):
    "Utility wrapper for running functions, used by timeout()"
    resultType = _RunnerResult.call
    if q in _runner.data:
        fcn, args, kwargs = _runner.data[q]
    elif isinstance(qualname, str):
        # Use unittest to instantiate the TestCase and run it
        resultType = _RunnerResult.unittest
        def fcn():
            s = _unittest.TestLoader().loadTestsFromName(qualname)
            r = _unittest.TestResult()
            s.run(r)
            return r.errors + r.failures, r.skipped
        args = ()
        kwargs = {}
    else:
        qualname, fcn, args, kwargs = qualname
    _runner.data[qualname] = None
    OUT = six.StringIO()
    try:
        with capture_output(OUT):
            result = fcn(*args, **kwargs)
        q.put((resultType, result, OUT.getvalue()))
    except:
        import traceback
        etype, e, tb = sys.exc_info()
        if not isinstance(e, AssertionError):
            e = etype("%s\nOriginal traceback:\n%s" % (
                e, ''.join(traceback.format_tb(tb))))
        q.put((_RunnerResult.exception, e, OUT.getvalue()))
    finally:
        _runner.data.pop(qualname)

# Data structure for passing functions/arguments to the _runner
# without forcing them to be pickled / unpickled
_runner.data = {}

class _RunnerResult(enum.Enum):
    exception = 0
    call = 1
    unittest = 2


def timeout(seconds, require_fork=False):
    """Function decorator to timeout the decorated function.

    This decorator will wrap a function call with a timeout, returning
    the result of the wrapped function.  The timeout is implemented
    using multiprocessing to execute the function in a forked process.
    If the wrapped function raises an exception, then the exception will
    be re-raised in this process.  If the function times out, a
    :python:`TimeoutError` will be raised.

    Note that as this method uses multiprocessing, the wrapped function
    should NOT spawn any subprocesses.  The timeout is implemented using
    `multiprocessing.Process.terminate()`, which sends a SIGTERM signal
    to the subprocess.  Any spawned subprocesses are not collected and
    will be orphaned and left running.

    Parameters
    ----------
    seconds: float
        Number of seconds to wait before timing out the function

    Examples
    --------
    >>> import pyomo.common.unittest as unittest
    >>> @unittest.timeout(1)
    ... def test_function():
    ...     return 42
    >>> test_function()
    42

    >>> @unittest.timeout(0.01)
    ... def test_function():
    ...     while 1:
    ...         pass
    >>> test_function()
    Traceback (most recent call last):
        ...
    TimeoutError: test timed out after 0.01 seconds

    """
    import functools
    import multiprocessing
    import queue
    def timeout_decorator(fcn):
        @functools.wraps(fcn)
        def test_timer(*args, **kwargs):
            qualname = '%s.%s' % (fcn.__module__, fcn.__qualname__)
            if qualname in _runner.data:
                return fcn(*args, **kwargs)
            if require_fork and multiprocessing.get_start_method() != 'fork':
                raise _unittest.SkipTest(
                    "timeout requires unavailable fork interface")

            q = multiprocessing.Queue()
            if multiprocessing.get_start_method() == 'fork':
                # Option 1: leverage fork if possible.  This minimizes
                # the reliance on serialization and ensures that the
                # wrapped function operates in the same environment.
                _runner.data[q] = (fcn, args, kwargs)
                runner_args = (q, qualname)
            elif (args and fcn.__name__.startswith('test')
                  and _unittest.case.TestCase in args[0].__class__.__mro__):
                # Option 2: this is wrapping a unittest.  Re-run
                # unittest in the child process with this function as
                # the sole target.  This ensures that things like setUp
                # and tearDown are correctly called.
                runner_args = (q, qualname)
            else:
                # Option 3: attempt to serialize the function and all
                # arguments and send them to the (spawned) child
                # process.  The wrapped function cannot count on any
                # environment configuration that it does not set up
                # itself.
                runner_args = (q, (qualname, test_timer, args, kwargs))
            test_proc = multiprocessing.Process(
                target=_runner, args=runner_args)
            test_proc.daemon = True
            try:
                test_proc.start()
            except:
                if type(runner_args[1]) is tuple:
                    logging.getLogger(__name__).error(
                        "Exception raised spawning timeout subprocess "
                        "on a platform that does not support 'fork'.  "
                        "It is likely that either the wrapped function or "
                        "one of its arguments is not serializable")
                raise
            try:
                resultType, result, stdout = q.get(True, seconds)
            except queue.Empty:
                test_proc.terminate()
                raise TimeoutError(
                    "test timed out after %s seconds" % (seconds,)) from None
            finally:
                _runner.data.pop(q, None)
            sys.stdout.write(stdout)
            test_proc.join()
            if resultType == _RunnerResult.call:
                return result
            elif resultType == _RunnerResult.unittest:
                for name, msg in result[0]:
                    with args[0].subTest(name):
                        raise args[0].failureException(msg)
                for name, msg in result[1]:
                    with args[0].subTest(name):
                        args[0].skipTest(msg)
            else:
                raise result
        return test_timer
    return timeout_decorator


class TestCase(_pyunit.TestCase):
    """A Pyomo-specific class whose instances are single test cases.

    This class derives from unittest.TestCase and provides the following
    additional functionality:
      - extended suport for test categories
      - additional assertions:
        * :py:meth:`assertStructuredAlmostEqual`

    unittest.TestCase documentation
    -------------------------------
    """
    __doc__ += _unittest.TestCase.__doc__

    def assertStructuredAlmostEqual(self, first, second,
                                    places=None, msg=None, delta=None,
                                    reltol=None, abstol=None,
                                    allow_second_superset=False):
        """Test that first and second are equal up to a tolerance

        This compares first and second using both an absolute (`abstol`) and
        relative (`reltol`) tolerance.  It will recursively descend into
        Sequence and Mapping containers (allowing for the relative
        comparison of structured data including lists and dicts).

        `places` and `delta` is supported for compatibility with
        assertAlmostEqual.  If `places` is supplied, `abstol` is
        computed as `10**-places`.  `delta` is an alias for `abstol`.

        If none of {`abstol`, `reltol`, `places`, `delta`} are specified,
        `reltol` defaults to 1e-7.

        If `allow_second_superset` is True, then:

          - only key/value pairs found in mappings in `first` are
            compared to `second` (allowing mappings in `second` to
            contain extra keys)

          - only values found in sequences in `first` are compared to
            `second` (allowing sequences in `second` to contain extra
            values)

        The relative error is computed for numerical values as
            `abs(first - second) / max(abs(first), abs(second))`,
        only when first != second (thereby avoiding divide-by-zero errors).

        Parameters
        ----------
        first:
            the first value to compare
        second:
            the second value to compare
        places: int
            `first` and `second` are considered equivalent if their
            difference is between `places` decimal places; equivalent to
            `abstol = 10**-places` (included for compatibility with
            assertAlmostEqual)
        msg: str
            the message to raise on failure
        delta: float
            alias for `abstol`
        abstol: float
            the absolute tolerance.  `first` and `second` are considered
            equivalent if their absolute difference is less than `abstol`
        reltol: float
            the relative tolerance.  `first` and `second` are considered
            equivalent if their absolute difference divided by the
            larget of `first` and `second` is less than `reltol`
        allow_second_superset: bool
            If True, then extra entries in containers found on second
            will not trigger a failure.

        """
        if sum(1 for _ in (places, delta, abstol) if _ is not None) > 1:
            raise ValueError("Cannot specify more than one of "
                             "{places, delta, abstol}")

        if places is not None:
            abstol = 10**(-places)
        if delta is not None:
            abstol = delta
        if abstol is None and reltol is None:
            reltol = 10**-7

        fail = None
        try:
            self._assertStructuredAlmostEqual(
                first, second, abstol, reltol, not allow_second_superset)
        except self.failureException as e:
            fail = self._formatMessage(
                msg,
                "%s\n    Found when comparing with tolerance "
                "(abs=%s, rel=%s):\n"
                "        first=%s\n        second=%s" % (
                    str(e),
                    abstol,
                    reltol,
                    _unittest.case.safe_repr(first),
                    _unittest.case.safe_repr(second),
                ))

        if fail:
            raise self.failureException(fail)


    def _assertStructuredAlmostEqual(self, first, second,
                                     abstol, reltol, exact):
        """Recursive implementation of assertStructuredAlmostEqual"""

        args = (first, second)
        if all(isinstance(_, Mapping) for _ in args):
            if exact and len(first) != len(second):
                raise self.failureException(
                    "mappings are different sizes (%s != %s)" % (
                        len(first),
                        len(second),
                    ))
            for key in first:
                if key not in second:
                    raise self.failureException(
                        "key (%s) from first not found in second" % (
                            _unittest.case.safe_repr(key),
                        ))
                try:
                    self._assertStructuredAlmostEqual(
                        first[key], second[key], abstol, reltol, exact)
                except self.failureException as e:
                    raise self.failureException(
                        "%s\n    Found when comparing key %s" % (
                            str(e), _unittest.case.safe_repr(key)))
            return # PASS!

        elif any(isinstance(_, str) for _ in args):
            if first == second:
                return # PASS!

        elif all(isinstance(_, Sequence) for _ in args):
            # Note that Sequence includes strings
            if exact and len(first) != len(second):
                raise self.failureException(
                    "sequences are different sizes (%s != %s)" % (
                        len(first),
                        len(second),
                    ))
            for i, (f, s) in enumerate(zip(first, second)):
                try:
                    self._assertStructuredAlmostEqual(
                        f, s, abstol, reltol, exact)
                except self.failureException as e:
                    raise self.failureException(
                        "%s\n    Found at position %s" % (str(e), i))
            return # PASS!

        else:
            if first == second:
                return
            try:
                f = float(first)
                s = float(second)
                diff = abs(f - s)
                if abstol is not None and diff <= abstol:
                    return # PASS!
                if reltol is not None and diff / max(abs(f), abs(s)) <= reltol:
                    return # PASS!
            except:
                pass

        raise self.failureException(
            "%s !~= %s" % (
                _unittest.case.safe_repr(first),
                _unittest.case.safe_repr(second),
            ))<|MERGE_RESOLUTION|>--- conflicted
+++ resolved
@@ -8,14 +8,10 @@
 #  This software is distributed under the 3-clause BSD License.
 #  ___________________________________________________________________________
 
-<<<<<<< HEAD
-=======
 import enum
 import logging
-import math
 import six
 import sys
->>>>>>> 0550c2c6
 
 # Import base classes privately (so that we have handles on them)
 import pyutilib.th.pyunit as _pyunit
