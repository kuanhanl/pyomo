# -*- coding: utf-8 -*-
"""Main driver module for GDPopt solver.

19.4.23 changes:
- add support for linear subproblems
- use automatic differentiation for large constraints
- bugfixes on time limit support
- treat fixed variables as constants in GLOA cut generation
19.3.25 changes:
- add rudimentary time limit support
- start keeping basic changelog

"""
from __future__ import division

import logging
import timeit

from pyomo.common.config import (
    ConfigBlock, ConfigList, ConfigValue, In, NonNegativeFloat, NonNegativeInt,
    add_docstring_list, PositiveInt
)
from pyomo.contrib.gdpopt.data_class import GDPoptSolveData
from pyomo.contrib.gdpopt.iterate import GDPopt_iteration_loop
from pyomo.contrib.gdpopt.master_initialize import (
    GDPopt_initialize_master, valid_init_strategies
)
from pyomo.contrib.gdpopt.util import (
    _DoNothing, a_logger, copy_var_list_values,
    create_utility_block, model_is_valid, process_objective,
    setup_results_object,
    restore_logger_level, time_code
)
from pyomo.core.base import ConstraintList
from pyomo.opt.base import SolverFactory
from pyomo.opt.results import SolverResults
from pyutilib.misc import Container

__version__ = (19, 4, 23)  # Note: date-based version number


@SolverFactory.register(
    'gdpopt',
    doc='The GDPopt decomposition-based '
    'Generalized Disjunctive Programming (GDP) solver')
class GDPoptSolver(object):
    """Decomposition solver for Generalized Disjunctive Programming (GDP) problems.

    The GDPopt (Generalized Disjunctive Programming optimizer) solver applies a
    variety of decomposition-based approaches to solve Generalized Disjunctive
    Programming (GDP) problems. GDP models can include nonlinear, continuous
    variables and constraints, as well as logical conditions.

    These approaches include:

    - Outer approximation
    - Partial surrogate cuts [pending]
    - Generalized Bender decomposition [pending]

    This solver implementation was developed by Carnegie Mellon University in the
    research group of Ignacio Grossmann.

    For nonconvex problems, the bounds self.LB and self.UB may not be rigorous.

    Questions: Please make a post at StackOverflow and/or contact Qi Chen
    <https://github.com/qtothec>.

    Keyword arguments below are specified for the :code:`solve` function.

    """

    _metasolver = False

    CONFIG = ConfigBlock("GDPopt")
    CONFIG.declare("iterlim", ConfigValue(
        default=30, domain=NonNegativeInt,
        description="Iteration limit."
    ))
<<<<<<< HEAD
    CONFIG.declare("reslim", ConfigValue(
        default=float('inf'), domain=NonNegativeFloat,
        description="Time limit (rudimentary). You need to also set subsolver time limits for now."
    ))
    CONFIG.declare("time_limit", ConfigValue(
        default=float('inf'), domain=NonNegativeFloat,
        description="Time limit (rudimentary). You need to also set subsolver time limits for now."
=======
    CONFIG.declare("time_limit", ConfigValue(
        default=600,
        domain=PositiveInt,
        description="Time limit (seconds, default=600)",
        doc="Seconds allowed until terminated. Note that the time limit can"
            "currently only be enforced between subsolver invocations. You may"
            "need to set subsolver time limits as well."
>>>>>>> 14513684
    ))
    CONFIG.declare("strategy", ConfigValue(
        default="LOA", domain=In(["LOA", "GLOA"]),
        description="Decomposition strategy to use."
    ))
    CONFIG.declare("init_strategy", ConfigValue(
        default="set_covering", domain=In(valid_init_strategies.keys()),
        description="Initialization strategy to use.",
        doc="""Selects the initialization strategy to use when generating
        the initial cuts to construct the master problem."""
    ))
    CONFIG.declare("custom_init_disjuncts", ConfigList(
        # domain=ComponentSets of Disjuncts,
        default=None,
        description="List of disjunct sets to use for initialization."
    ))
    CONFIG.declare("max_slack", ConfigValue(
        default=1000, domain=NonNegativeFloat,
        description="Upper bound on slack variables for OA"
    ))
    CONFIG.declare("OA_penalty_factor", ConfigValue(
        default=1000, domain=NonNegativeFloat,
        description="Penalty multiplication term for slack variables on the "
        "objective value."
    ))
    CONFIG.declare("set_cover_iterlim", ConfigValue(
        default=8, domain=NonNegativeInt,
        description="Limit on the number of set covering iterations."
    ))
    CONFIG.declare("mip_solver", ConfigValue(
        default="gurobi",
        description="Mixed integer linear solver to use."
    ))
    CONFIG.declare("mip_presolve", ConfigValue(
        default=True,
        description="Flag to enable or diable Pyomo MIP presolve. Default=True.",
        domain=bool
    ))
    mip_solver_args = CONFIG.declare(
        "mip_solver_args", ConfigBlock(implicit=True))
    CONFIG.declare("nlp_solver", ConfigValue(
        default="ipopt",
        description="Nonlinear solver to use"))
    nlp_solver_args = CONFIG.declare(
        "nlp_solver_args", ConfigBlock(implicit=True))
    CONFIG.declare("subproblem_presolve", ConfigValue(
        default=True,
        description="Flag to enable or disable subproblem presolve. Default=True.",
        domain=bool
    ))
    CONFIG.declare("minlp_solver", ConfigValue(
        default="baron",
        description="MINLP solver to use"
    ))
    minlp_solver_args = CONFIG.declare(
        "minlp_solver_args", ConfigBlock(implicit=True))
    CONFIG.declare("call_before_master_solve", ConfigValue(
        default=_DoNothing,
        description="callback hook before calling the master problem solver"
    ))

    CONFIG.declare("call_after_master_solve", ConfigValue(
        default=_DoNothing,
        description="callback hook after a solution of the master problem"
    ))
    CONFIG.declare("call_before_subproblem_solve", ConfigValue(
        default=_DoNothing,
        description="callback hook before calling the subproblem solver"
    ))
    CONFIG.declare("call_after_subproblem_solve", ConfigValue(
        default=_DoNothing,
        description="callback hook after a solution of the "
        "nonlinear subproblem"
    ))
    CONFIG.declare("call_after_subproblem_feasible", ConfigValue(
        default=_DoNothing,
        description="callback hook after feasible solution of "
        "the nonlinear subproblem"
    ))
    CONFIG.declare("algorithm_stall_after", ConfigValue(
        default=2,
        description="number of non-improving master iterations after which "
        "the algorithm will stall and exit."
    ))
    CONFIG.declare("tee", ConfigValue(
        default=False,
        description="Stream output to terminal.",
        domain=bool
    ))
    CONFIG.declare("logger", ConfigValue(
        default='pyomo.contrib.gdpopt',
        description="The logger object or name to use for reporting.",
        domain=a_logger
    ))
    CONFIG.declare("calc_disjunctive_bounds", ConfigValue(
        default=False,
        description="Calculate special disjunctive variable bounds for GLOA. False by default.",
        domain=bool
    ))
    CONFIG.declare("obbt_disjunctive_bounds", ConfigValue(
        default=False,
        description="Use optimality-based bounds tightening rather than feasibility-based bounds tightening "
        "to compute disjunctive variable bounds. False by default.",
        domain=bool
    ))
    CONFIG.declare("bound_tolerance", ConfigValue(
        default=1E-6, domain=NonNegativeFloat,
        description="Tolerance for bound convergence."
    ))
    CONFIG.declare("small_dual_tolerance", ConfigValue(
        default=1E-8,
        description="When generating cuts, small duals multiplied "
        "by expressions can cause problems. Exclude all duals "
        "smaller in absolue value than the following."
    ))
    CONFIG.declare("integer_tolerance", ConfigValue(
        default=1E-5,
        description="Tolerance on integral values."
    ))
    CONFIG.declare("constraint_tolerance", ConfigValue(
        default=1E-6,
        description="Tolerance on constraint satisfaction."
    ))
    CONFIG.declare("variable_tolerance", ConfigValue(
        default=1E-8,
        description="Tolerance on variable bounds."
    ))
    CONFIG.declare("zero_tolerance", ConfigValue(
        default=1E-15,
        description="Tolerance on variable equal to zero."))
    CONFIG.declare("round_discrete_vars", ConfigValue(
        default=True,
        description="flag to round subproblem discrete variable values to the nearest integer. "
        "Rounding is done before fixing disjuncts."
    ))
    CONFIG.declare("force_subproblem_nlp", ConfigValue(
        default=False,
        description="Force subproblems to be NLP, even if discrete variables exist."
    ))

    __doc__ = add_docstring_list(__doc__, CONFIG)

    def available(self, exception_flag=True):
        """Check if solver is available.

        TODO: For now, it is always available. However, sub-solvers may not
        always be available, and so this should reflect that possibility.

        """
        return True

    def version(self):
        """Return a 3-tuple describing the solver version."""
        return __version__

    def solve(self, model, **kwds):
        """Solve the model.

        Warning: this solver is still in beta. Keyword arguments subject to
        change. Undocumented keyword arguments definitely subject to change.

        This function performs all of the GDPopt solver setup and problem
        validation. It then calls upon helper functions to construct the
        initial master approximation and iteration loop.

        Args:
            model (Block): a Pyomo model or block to be solved

        """
        config = self.CONFIG(kwds.pop('options', {}))
        config.set_value(kwds)
        solve_data = GDPoptSolveData()
        solve_data.results = SolverResults()
        solve_data.timing = Container()
        solve_data.start_time = timeit.default_timer()

        old_logger_level = config.logger.getEffectiveLevel()
        with time_code(solve_data.timing, 'total', is_main_timer=True), \
                restore_logger_level(config.logger), \
                create_utility_block(model, 'GDPopt_utils', solve_data):
            if config.tee and old_logger_level > logging.INFO:
                # If the logger does not already include INFO, include it.
                config.logger.setLevel(logging.INFO)
            config.logger.info(
                "Starting GDPopt version %s using %s algorithm"
                % (".".join(map(str, self.version())), config.strategy)
            )
            config.logger.info(
                """
If you use this software, you may cite the following:
- Implementation:
    Chen, Q; Johnson, ES; Siirola, JD; Grossmann, IE.
    Pyomo.GDP: Disjunctive Models in Python. 
    Proc. of the 13th Intl. Symposium on Process Systems Eng.
    San Diego, 2018.
- LOA algorithm:
    Türkay, M; Grossmann, IE.
    Logic-based MINLP algorithms for the optimal synthesis of process networks.
    Comp. and Chem. Eng. 1996, 20(8), 959–978.
    DOI: 10.1016/0098-1354(95)00219-7.
- GLOA algorithm:
    Lee, S; Grossmann, IE.
    A Global Optimization Algorithm for Nonconvex Generalized Disjunctive Programming and Applications to Process Systems
    Comp. and Chem. Eng. 2001, 25, 1675-1697.
    DOI: 10.1016/S0098-1354(01)00732-3
                """.strip()
            )
            solve_data.results.solver.name = 'GDPopt %s - %s' % (
                str(self.version()), config.strategy)

            solve_data.original_model = model
            solve_data.working_model = model.clone()
            GDPopt = solve_data.working_model.GDPopt_utils
            setup_results_object(solve_data, config)

            solve_data.current_strategy = config.strategy

            # Verify that objective has correct form
            process_objective(solve_data, config)

            # Save model initial values. These are used later to initialize NLP
            # subproblems.
            solve_data.initial_var_values = list(
                v.value for v in GDPopt.variable_list)
            solve_data.best_solution_found = None

            # Validate the model to ensure that GDPopt is able to solve it.
            if not model_is_valid(solve_data, config):
                return

            # Integer cuts exclude particular discrete decisions
            GDPopt.integer_cuts = ConstraintList(doc='integer cuts')

            # Feasible integer cuts exclude discrete realizations that have
            # been explored via an NLP subproblem. Depending on model
            # characteristics, the user may wish to revisit NLP subproblems
            # (with a different initialization, for example). Therefore, these
            # cuts are not enabled by default, unless the initial model has no
            # discrete decisions.

            # Note: these cuts will only exclude integer realizations that are
            # not already in the primary GDPopt_integer_cuts ConstraintList.
            GDPopt.no_backtracking = ConstraintList(
                doc='explored integer cuts')

            # Set up iteration counters
            solve_data.master_iteration = 0
            solve_data.mip_iteration = 0
            solve_data.nlp_iteration = 0

            # set up bounds
            solve_data.LB = float('-inf')
            solve_data.UB = float('inf')
            solve_data.iteration_log = {}

            # Flag indicating whether the solution improved in the past
            # iteration or not
            solve_data.feasible_solution_improved = False

            # Initialize the master problem
            with time_code(solve_data.timing, 'initialization'):
                GDPopt_initialize_master(solve_data, config)

            # Algorithm main loop
            with time_code(solve_data.timing, 'main loop'):
                GDPopt_iteration_loop(solve_data, config)

            if solve_data.best_solution_found is not None:
                # Update values in working model
                copy_var_list_values(
                    from_list=solve_data.best_solution_found.GDPopt_utils.variable_list,
                    to_list=GDPopt.variable_list,
                    config=config)
                # Update values in original model
                copy_var_list_values(
                    GDPopt.variable_list,
                    solve_data.original_model.GDPopt_utils.variable_list,
                    config)

            solve_data.results.problem.lower_bound = solve_data.LB
            solve_data.results.problem.upper_bound = solve_data.UB

        solve_data.results.solver.timing = solve_data.timing
        solve_data.results.solver.user_time = solve_data.timing.total
        solve_data.results.solver.wallclock_time = solve_data.timing.total

        solve_data.results.solver.iterations = solve_data.master_iteration

        return solve_data.results

    #
    # Support "with" statements.
    #
    def __enter__(self):
        return self

    def __exit__(self, t, v, traceback):
        pass<|MERGE_RESOLUTION|>--- conflicted
+++ resolved
@@ -14,7 +14,6 @@
 from __future__ import division
 
 import logging
-import timeit
 
 from pyomo.common.config import (
     ConfigBlock, ConfigList, ConfigValue, In, NonNegativeFloat, NonNegativeInt,
@@ -76,15 +75,6 @@
         default=30, domain=NonNegativeInt,
         description="Iteration limit."
     ))
-<<<<<<< HEAD
-    CONFIG.declare("reslim", ConfigValue(
-        default=float('inf'), domain=NonNegativeFloat,
-        description="Time limit (rudimentary). You need to also set subsolver time limits for now."
-    ))
-    CONFIG.declare("time_limit", ConfigValue(
-        default=float('inf'), domain=NonNegativeFloat,
-        description="Time limit (rudimentary). You need to also set subsolver time limits for now."
-=======
     CONFIG.declare("time_limit", ConfigValue(
         default=600,
         domain=PositiveInt,
@@ -92,7 +82,6 @@
         doc="Seconds allowed until terminated. Note that the time limit can"
             "currently only be enforced between subsolver invocations. You may"
             "need to set subsolver time limits as well."
->>>>>>> 14513684
     ))
     CONFIG.declare("strategy", ConfigValue(
         default="LOA", domain=In(["LOA", "GLOA"]),
@@ -267,7 +256,6 @@
         solve_data = GDPoptSolveData()
         solve_data.results = SolverResults()
         solve_data.timing = Container()
-        solve_data.start_time = timeit.default_timer()
 
         old_logger_level = config.logger.getEffectiveLevel()
         with time_code(solve_data.timing, 'total', is_main_timer=True), \
