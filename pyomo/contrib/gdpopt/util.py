#  ___________________________________________________________________________
#
#  Pyomo: Python Optimization Modeling Objects
#  Copyright 2017 National Technology and Engineering Solutions of Sandia, LLC
#  Under the terms of Contract DE-NA0003525 with National Technology and
#  Engineering Solutions of Sandia, LLC, the U.S. Government retains certain
#  rights in this software.
#  This software is distributed under the 3-clause BSD License.
#  ___________________________________________________________________________
"""Utility functions and classes for the GDPopt solver."""

import logging
from contextlib import contextmanager
from math import fabs

from pyomo.common import deprecated, timing
from pyomo.common.collections import ComponentSet, Bunch
from pyomo.contrib.fbbt.fbbt import compute_bounds_on_expr
from pyomo.contrib.gdpopt.data_class import GDPoptSolveData
from pyomo.contrib.mcpp.pyomo_mcpp import mcpp_available, McCormick
from pyomo.core import (Block, Constraint,
                        Objective, Reals, Var, minimize, value, ConstraintList)
from pyomo.core.expr.current import identify_variables
from pyomo.core.base.var import VarList
from pyomo.gdp import Disjunct, Disjunction
from pyomo.opt import SolverFactory, SolverResults
from pyomo.opt.results import ProblemSense
from pyomo.repn.standard_repn import generate_standard_repn
from pyomo.util.model_size import build_model_size_report
from pyomo.core.expr import current as EXPR

class _DoNothing(object):
    """Do nothing, literally.

    This class is used in situations of "do something if attribute exists."
    """

    def __init__(self, *args, **kwargs):
        pass

    def __call__(self, *args, **kwargs):
        pass

    def __getattr__(self, attr):
        def _do_nothing(*args, **kwargs):
            pass

        return _do_nothing


class SuppressInfeasibleWarning(object):
    """Suppress the infeasible model warning message from solve().

    The "WARNING: Loading a SolverResults object with a warning status" warning
    message from calling solve() is often unwanted, but there is no clear way
    to suppress it.

    This is modeled on LoggingIntercept from pyomo.common.log,
    but different in function.

    """

    class InfeasibleWarningFilter(logging.Filter):
        def filter(self, record):
            return not record.getMessage().startswith(
                "Loading a SolverResults object with a warning status into "
                "model=")

    warning_filter = InfeasibleWarningFilter()

    def __enter__(self):
        logger = logging.getLogger('pyomo.core')
        logger.addFilter(self.warning_filter)

    def __exit__(self, exception_type, exception_value, traceback):
        logger = logging.getLogger('pyomo.core')
        logger.removeFilter(self.warning_filter)

def solve_continuous_problem(m, config):
    logger = config.logger
    logger.info('Problem has no discrete decisions.')
    obj = next(m.component_data_objects(Objective, active=True))
    if (any(c.body.polynomial_degree() not in (1, 0) for c in
            m.component_data_objects(Constraint, active=True,
                                     descend_into=Block)) 
        or obj.expr.polynomial_degree() not in (1, 0)):
        logger.info("Your model is an NLP (nonlinear program). "
                    "Using NLP solver %s to solve." % config.nlp_solver)
        results = SolverFactory(config.nlp_solver).solve( 
            m, **config.nlp_solver_args)
        return results
    else:
        logger.info("Your model is an LP (linear program). "
                    "Using LP solver %s to solve." % config.mip_solver)
        results = SolverFactory(config.mip_solver).solve(
            m, **config.mip_solver_args)
        return results

def presolve_lp_nlp(solve_data, config):
    """If the model is an LP or NLP, solve it directly.

    """
    m = solve_data.working_model
    GDPopt = m.GDPopt_utils

    # Handle LP/NLP being passed to the solver
    prob = solve_data.results.problem
    if (prob.number_of_binary_variables == 0 and
            prob.number_of_integer_variables == 0 and
            prob.number_of_disjunctions == 0):
        config.logger.info('Problem has no discrete decisions.')
        obj = next(m.component_data_objects(Objective, active=True))
        if (any(c.body.polynomial_degree() not in (1, 0) for c in
                GDPopt.constraint_list) or obj.expr.polynomial_degree() not in
            (1, 0)):
            config.logger.info(
                "Your model is an NLP (nonlinear program). "
                "Using NLP solver %s to solve." % config.nlp_solver)
            results = SolverFactory(config.nlp_solver).solve(
                solve_data.original_model, **config.nlp_solver_args)
            return True, results
        else:
            config.logger.info(
                "Your model is an LP (linear program). "
                "Using LP solver %s to solve." % config.mip_solver)
            results = SolverFactory(config.mip_solver).solve(
                solve_data.original_model, **config.mip_solver_args)
            return True, results

    # TODO if any continuous variables are multipled with binary ones, need
    # to do some kind of transformation (Glover?) or throw an error message
    return False, None

def move_nonlinear_objective_to_constraints(m, gdpopt_block, results, logger):
    # Handle missing or multiple objectives
    active_objectives = list(m.component_data_objects(
        ctype=Objective, active=True, descend_into=True))
    number_of_objectives = len(active_objectives)
    if number_of_objectives == 0:
        logger.warning(
            'Model has no active objectives. Adding dummy objective.')
        main_obj = gdpopt_block.dummy_objective = Objective(expr=1)
    elif number_of_objectives > 1:
        raise ValueError('Model has multiple active objectives.')
    else:
        main_obj = active_objectives[0]
    results.problem.sense = ProblemSense.minimize if main_obj.sense == 1 else \
                            ProblemSense.maximize

    # Move the objective to the constraints if it is nonlinear
    if main_obj.expr.polynomial_degree() not in (1, 0):
        logger.info("Objective is nonlinear. Moving it to constraint set.")

        gdpopt_block.objective_value = Var(domain=Reals, initialize=0)
        if mcpp_available():
            mc_obj = McCormick(main_obj.expr)
            gdpopt_block.objective_value.setub(mc_obj.upper())
            gdpopt_block.objective_value.setlb(mc_obj.lower())
        else:
            # Use Pyomo's contrib.fbbt package
            lb, ub = compute_bounds_on_expr(main_obj.expr)
            if solve_data.results.problem.sense == ProblemSense.minimize:
                gdpopt_block.objective_value.setlb(lb)
            else:
                gdpopt_block.objective_value.setub(ub)

        if main_obj.sense == minimize:
            gdpopt_block.objective_constr = Constraint(
                expr=gdpopt_block.objective_value >= main_obj.expr)
        else:
            gdpopt_block.objective_constr = Constraint(
                expr=gdpopt_block.objective_value <= main_obj.expr)
        # Deactivate the original objective and add this new one.
        main_obj.deactivate()
        gdpopt_block.objective = Objective(
            expr=gdpopt_block.objective_value, sense=main_obj.sense)

<<<<<<< HEAD
        # Add the new variable and constraint to the working lists
        if main_obj.expr.polynomial_degree() not in (1, 0):
            gdpopt_block.variable_list.append(gdpopt_block.objective_value)
            #util_blk.continuous_variable_list.append(util_blk.objective_value)
            gdpopt_block.constraint_list.append(util_blk.objective_constr)
            #util_blk.objective_list.append(util_blk.objective)
            # if util_blk.objective_constr.body.polynomial_degree() in (0, 1):
            #     util_blk.linear_constraint_list.append(
            #         util_blk.objective_constr)
            # else:
            #     util_blk.nonlinear_constraint_list.append(
            #         util_blk.objective_constr)
    
# ESJ: planning on abandoning this function
=======
def epigraph_reformulation(exp, slack_var_list, constraint_list, use_mcpp, sense):
    """Epigraph reformulation.

    Generate the epigraph reformuation for objective expressions.

    Parameters
    ----------
    slack_var_list : VarList
        Slack vars for epigraph reformulation.
    constraint_list : ConstraintList
        Epigraph constraint list.
    use_mcpp : Bool
        Whether to use mcpp to tighten the bound of slack variables.
    exp : Expression
        The expression to reformualte.
    sense : objective sense
        The objective sense.
    """
    slack_var = slack_var_list.add()
    if mcpp_available() and use_mcpp:
        mc_obj = McCormick(exp)
        slack_var.setub(mc_obj.upper())
        slack_var.setlb(mc_obj.lower())
    else:
        # Use Pyomo's contrib.fbbt package
        lb, ub = compute_bounds_on_expr(exp)
        if sense == minimize:
            slack_var.setlb(lb)
        else:
            slack_var.setub(ub)
    if sense == minimize:
        constraint_list.add(expr=slack_var >= exp)
    else:
        constraint_list.add(expr=slack_var <= exp)


>>>>>>> ea1f36f3
def process_objective(solve_data, config, move_linear_objective=False,
                      use_mcpp=False, update_var_con_list=True,
                      partition_nonlinear_terms=True):
    """Process model objective function.

    Check that the model has only 1 valid objective.
    If the objective is nonlinear, move it into the constraints.
    If no objective function exists, emit a warning and create a dummy 
    objective.

    Parameters
    ----------
    solve_data (GDPoptSolveData): solver environment data class
    config (ConfigBlock): solver configuration options
    move_linear_objective (bool): if True, move even linear
        objective functions to the constraints
    update_var_con_list (bool): if True, the variable/constraint/objective lists will not be updated. 
        This arg is set to True by default. Currently, update_var_con_list will be set to False only when
        add_regularization is not None in MindtPy.
    partition_nonlinear_terms (bool): if True, partition sum of nonlinear terms in the objective function.

    """
    m = solve_data.working_model
    util_blk = getattr(m, solve_data.util_block_name)
    # Handle missing or multiple objectives
    active_objectives = list(m.component_data_objects(
        ctype=Objective, active=True, descend_into=True))
    solve_data.results.problem.number_of_objectives = len(active_objectives)
    if len(active_objectives) == 0:
        config.logger.warning(
            'Model has no active objectives. Adding dummy objective.')
        util_blk.dummy_objective = Objective(expr=1)
        main_obj = util_blk.dummy_objective
    elif len(active_objectives) > 1:
        raise ValueError('Model has multiple active objectives.')
    else:
        main_obj = active_objectives[0]
    solve_data.results.problem.sense = ProblemSense.minimize if \
                                       main_obj.sense == 1 else \
                                       ProblemSense.maximize
    solve_data.objective_sense = main_obj.sense

    # Move the objective to the constraints if it is nonlinear or move_linear_objective is True.
    if main_obj.expr.polynomial_degree() not in (1, 0) or move_linear_objective:
        if move_linear_objective:
            config.logger.info("Moving objective to constraint set.")
        else:
            config.logger.info(
                "Objective is nonlinear. Moving it to constraint set.")
        util_blk.objective_value = VarList(domain=Reals, initialize=0)
        util_blk.objective_constr = ConstraintList()
        if main_obj.expr.polynomial_degree() not in (1, 0) and partition_nonlinear_terms and main_obj.expr.__class__ is EXPR.SumExpression:
            repn = generate_standard_repn(main_obj.expr, quadratic=False)
            # the following code will also work if linear_subexpr is a constant.
            linear_subexpr = repn.constant + sum(coef*var for coef, var in zip(repn.linear_coefs, repn.linear_vars))
            # only need to generate one epigraph constraint for the sum of all linear terms and constant
            epigraph_reformulation(linear_subexpr, util_blk.objective_value, util_blk.objective_constr, use_mcpp, main_obj.sense)
            nonlinear_subexpr = repn.nonlinear_expr
            if nonlinear_subexpr.__class__ is EXPR.SumExpression:
                for subsubexpr in nonlinear_subexpr.args:
                    epigraph_reformulation(subsubexpr, util_blk.objective_value, util_blk.objective_constr, use_mcpp, main_obj.sense)
            else:
                epigraph_reformulation(nonlinear_subexpr, util_blk.objective_value, util_blk.objective_constr, use_mcpp, main_obj.sense)
        else:
            epigraph_reformulation(main_obj.expr, util_blk.objective_value, util_blk.objective_constr, use_mcpp, main_obj.sense)

        main_obj.deactivate()
        util_blk.objective = Objective(expr=sum(util_blk.objective_value[:]), sense=main_obj.sense)

        if main_obj.expr.polynomial_degree() not in (1, 0) or \
           (move_linear_objective and update_var_con_list):
            util_blk.variable_list.extend(util_blk.objective_value[:])
            util_blk.continuous_variable_list.extend(util_blk.objective_value[:])
            util_blk.constraint_list.extend(util_blk.objective_constr[:])
            util_blk.objective_list.append(util_blk.objective)
            for constr in util_blk.objective_constr[:]:
                if constr.body.polynomial_degree() in (0, 1):
                    util_blk.linear_constraint_list.append(constr)
                else:
                    util_blk.nonlinear_constraint_list.append(constr)


def a_logger(str_or_logger):
    """Returns a logger when passed either a logger name or logger object."""
    if isinstance(str_or_logger, logging.Logger):
        return str_or_logger
    else:
        return logging.getLogger(str_or_logger)


def copy_var_list_values(from_list, to_list, config,
                         skip_stale=False, skip_fixed=True,
                         ignore_integrality=False):
    """Copy variable values from one list to another.

    Rounds to Binary/Integer if necessary
    Sets to zero for NonNegativeReals if necessary
    """
    for v_from, v_to in zip(from_list, to_list):
        if skip_stale and v_from.stale:
            continue  # Skip stale variable values.
        if skip_fixed and v_to.is_fixed():
            continue  # Skip fixed variables.
        try:
            # We don't want to trigger the reset of the global stale
            # indicator, so we will set this variable to be "stale",
            # knowing that set_value will switch it back to "not
            # stale"
            v_to.stale = True
            # NOTE: PEP 2180 changes the var behavior so that domain /
            # bounds violations no longer generate exceptions (and
            # instead log warnings).  This means that the following will
            # always succeed and the ValueError should never be raised.
            v_to.set_value(value(v_from, exception=False), skip_validation=True)
        except ValueError as err:
            err_msg = getattr(err, 'message', str(err))
            var_val = value(v_from)
            rounded_val = int(round(var_val))
            # Check to see if this is just a tolerance issue
            if ignore_integrality and v_to.is_integer():
                v_to.set_value(var_val, skip_validation=True)
            elif v_to.is_integer() and (fabs(var_val - rounded_val) <=
                                        config.integer_tolerance):
                v_to.set_value(rounded_val, skip_validation=True)
            elif abs(var_val) <= config.zero_tolerance and 0 in v_to.domain:
                v_to.set_value(0, skip_validation=True)
            else:
                config.logger.error('Unknown validation domain error setting '
                                    'variable %s', (v_to.name,))
                raise

def fix_discrete_var(var, val, config):
    """Fixes the discrete variable var to val, rounding to the nearest integer
    or not, depending on if rounding is specifed in config and what the integer
    tolerance is."""
    if val is None:
        return
    if var.is_continuous():
        var.set_value(val, skip_validation=True)
    elif (fabs(val - round(val)) > config.integer_tolerance):
        raise ValueError(
            "Integer variable '%s' cannot be fixed to value %s because it "
            "is not within the specified integer tolerance of %s." %
            (var.name, val, config.integer_tolerance))
    else:
        # variable is integer and within tolerance
        if config.round_discrete_vars:
            var.fix(int(round(val)))
        else:
            var.fix(val, skip_validation=True)

@contextmanager
def fix_master_solution_in_subproblem(master_util_block, subproblem_util_block,
                                      make_subproblem_continuous=True):
    # fix subproblem Blocks according to the master solution
    for disjunct, block in zip(master_util_block.disjunct_list,
                               subproblem_util_block.disjunct_list):
        if not disjunct.indicator_var.value:
            block.deactivate()

    # Fix subproblem discrete variables according to the master solution
    if make_subproblem_continuous:
        for master_var, subprob_var in zip(
                master_util_block.discrete_variable_list,
                subproblem_util_block.discrete_variable_list):
            # [ESJ 1/24/21]: We don't check if master_var actually has a value
            # here because we are going to have to do that error checking
            # later. This is because the subproblem could have discrete
            # variables that aren't in the master and vice versa since master is
            # linearized, but subproblem is a specific realization of the
            # disjuncts. All this means we don't have enough info to do it here.
            fix_discrete_var(subprob_var, master_var.value, config)

    # ESJ TODO: Why not initialize with the values of the continuous vars too?
    # At least in solve_local_subproblem there was a TODO about that.
            
    yield

    # unfix all subproblem blocks
    for block in subproblem_util_block.disjunct_list:
        block.activate()

    # unfix all discrete variables and restore them to their original values
    if make_subproblem_continuous:
        for var in subproblem_util_block.discrete_variable_list:
            subprob_var.fixed = False
            subprob_var.set_value(
                subproblem_util_block.initial_variable_values[var])

def is_feasible(model, config):
    """Checks to see if the algebraic model is feasible in its current state.

    Checks variable bounds and active constraints. Not for use with
    untransformed GDP models.

    """
    disj = next(model.component_data_objects(
        ctype=Disjunct, active=True), None)
    if disj is not None:
        raise NotImplementedError(
            "Found active disjunct %s. "
            "This function is not intended to check "
            "feasibility of disjunctive models, "
            "only transformed subproblems." % disj.name)

    config.logger.debug('Checking if model is feasible.')
    for constr in model.component_data_objects(
            ctype=Constraint, active=True, descend_into=True):
        # Check constraint lower bound
        if (constr.lower is not None and (
                value(constr.lower) - value(constr.body)
                >= config.constraint_tolerance
        )):
            config.logger.info('%s: body %s < LB %s' % (
                constr.name, value(constr.body), value(constr.lower)))
            return False
        # check constraint upper bound
        if (constr.upper is not None and (
                value(constr.body) - value(constr.upper)
                >= config.constraint_tolerance
        )):
            config.logger.info('%s: body %s > UB %s' % (
                constr.name, value(constr.body), value(constr.upper)))
            return False
    for var in model.component_data_objects(ctype=Var, descend_into=True):
        # Check variable lower bound
        if (var.has_lb() and
                value(var.lb) - value(var) >= config.variable_tolerance):
            config.logger.info('%s: value %s < LB %s' % (
                var.name, value(var), value(var.lb)))
            return False
        # Check variable upper bound
        if (var.has_ub() and
                value(var) - value(var.ub) >= config.variable_tolerance):
            config.logger.info('%s: value %s > UB %s' % (
                var.name, value(var), value(var.ub)))
            return False
    config.logger.info('Model is feasible.')
    return True

# ESJ TODO: I plan to abandon this as well--it's not modular enough from
# something like enumerate
def build_ordered_component_lists(model, solve_data):
    """Define lists used for future data transfer.

    Also attaches ordered lists of the variables, constraints, disjuncts, and
    disjunctions to the model so that they can be used for mapping back and
    forth.

    """
    util_blk = getattr(model, solve_data.util_block_name)
    var_set = ComponentSet()
    setattr(
        util_blk, 'constraint_list', list(
            model.component_data_objects(
                ctype=Constraint, active=True,
                descend_into=(Block, Disjunct))))
    setattr(
        util_blk, 'linear_constraint_list', list(
            c for c in model.component_data_objects(
            ctype=Constraint, active=True, descend_into=(Block, Disjunct))
            if c.body.polynomial_degree() in (0, 1)))
    setattr(
        util_blk, 'nonlinear_constraint_list', list(
            c for c in model.component_data_objects(
            ctype=Constraint, active=True, descend_into=(Block, Disjunct))
            if c.body.polynomial_degree() not in (0, 1)))
    setattr(
        util_blk, 'disjunct_list', list(
            model.component_data_objects(
                ctype=Disjunct, active=True,
                descend_into=(Block, Disjunct))))
    setattr(
        util_blk, 'disjunction_list', list(
            model.component_data_objects(
                ctype=Disjunction, active=True,
                descend_into=(Disjunct, Block))))
    setattr(
        util_blk, 'objective_list', list(
            model.component_data_objects(
                ctype=Objective, active=True,
                descend_into=(Block))))

    # Identify the non-fixed variables in (potentially) active constraints and
    # objective functions
    for constr in getattr(util_blk, 'constraint_list'):
        for v in identify_variables(constr.body, include_fixed=False):
            var_set.add(v)
    for obj in model.component_data_objects(ctype=Objective, active=True):
        for v in identify_variables(obj.expr, include_fixed=False):
            var_set.add(v)
    # Disjunct indicator variables might not appear in active constraints. In
    # fact, if we consider them Logical variables, they should not appear in
    # active algebraic constraints. For now, they need to be added to the
    # variable set.
    for disj in getattr(util_blk, 'disjunct_list'):
        var_set.add(disj.binary_indicator_var)

    # We use component_data_objects rather than list(var_set) in order to
    # preserve a deterministic ordering.
    var_list = list(
        v for v in model.component_data_objects(
            ctype=Var, descend_into=(Block, Disjunct))
        if v in var_set)
    setattr(util_blk, 'variable_list', var_list)
    discrete_variable_list = list(
        v for v in model.component_data_objects(
            ctype=Var, descend_into=(Block, Disjunct))
        if v in var_set and v.is_integer())
    setattr(util_blk, 'discrete_variable_list', discrete_variable_list)
    continuous_variable_list = list(
        v for v in model.component_data_objects(
            ctype=Var, descend_into=(Block, Disjunct))
        if v in var_set and v.is_continuous())
    setattr(util_blk, 'continuous_variable_list', continuous_variable_list)

def get_results_object(original_model, logger):
    results = SolverResults()
    # TODO work on termination condition and message
    results.solver.termination_condition = None
    results.solver.message = None
    results.solver.user_time = None
    results.solver.system_time = None
    results.solver.wallclock_time = None
    results.solver.termination_message = None

    prob = results.problem
    prob.name = original_model.name
    prob.number_of_nonzeros = None  # TODO

    num_of = build_model_size_report(original_model)

    # Get count of constraints and variables
    prob.number_of_constraints = num_of.activated.constraints
    prob.number_of_disjunctions = num_of.activated.disjunctions
    prob.number_of_variables = num_of.activated.variables
    prob.number_of_binary_variables = num_of.activated.binary_variables
    prob.number_of_continuous_variables = num_of.activated.continuous_variables
    prob.number_of_integer_variables = num_of.activated.integer_variables

    logger.info(
        "Original model has %s constraints (%s nonlinear) "
        "and %s disjunctions, "
        "with %s variables, of which %s are binary, %s are integer, "
        "and %s are continuous." %
        (num_of.activated.constraints,
         num_of.activated.nonlinear_constraints,
         num_of.activated.disjunctions,
         num_of.activated.variables,
         num_of.activated.binary_variables,
         num_of.activated.integer_variables,
         num_of.activated.continuous_variables))

    return results

def setup_results_object(solve_data, config):
    """Record problem statistics for original model."""
    # Create the solver results object
    res = solve_data.results
    prob = res.problem
    res.problem.name = solve_data.original_model.name
    res.problem.number_of_nonzeros = None  # TODO
    # TODO work on termination condition and message
    res.solver.termination_condition = None
    res.solver.message = None
    res.solver.user_time = None
    res.solver.system_time = None
    res.solver.wallclock_time = None
    res.solver.termination_message = None

    num_of = build_model_size_report(solve_data.original_model)

    # Get count of constraints and variables
    prob.number_of_constraints = num_of.activated.constraints
    prob.number_of_disjunctions = num_of.activated.disjunctions
    prob.number_of_variables = num_of.activated.variables
    prob.number_of_binary_variables = num_of.activated.binary_variables
    prob.number_of_continuous_variables = num_of.activated.continuous_variables
    prob.number_of_integer_variables = num_of.activated.integer_variables

    config.logger.info(
        "Original model has %s constraints (%s nonlinear) "
        "and %s disjunctions, "
        "with %s variables, of which %s are binary, %s are integer, "
        "and %s are continuous." %
        (num_of.activated.constraints,
         num_of.activated.nonlinear_constraints,
         num_of.activated.disjunctions,
         num_of.activated.variables,
         num_of.activated.binary_variables,
         num_of.activated.integer_variables,
         num_of.activated.continuous_variables))

def constraints_in_True_disjuncts(model, config):
    """Yield constraints in disjuncts where the indicator value is set or 
    fixed to True."""
    for constr in model.component_data_objects(Constraint):
        yield constr
    observed_disjuncts = ComponentSet()
    for disjctn in model.component_data_objects(Disjunction):
        # get all the disjuncts in the disjunction. Check which ones are True.
        for disj in disjctn.disjuncts:
            if disj in observed_disjuncts:
                continue
            observed_disjuncts.add(disj)
            if fabs(disj.binary_indicator_var.value - 1) \
               <= config.integer_tolerance:
                for constr in disj.component_data_objects(Constraint):
                    yield constr

# ESJ TODO: Can we rename this? Something like time_tracking or time_recording
# or something?
@contextmanager
def time_code(timing_data_obj, code_block_name, is_main_timer=False):
    """Starts timer at entry, stores elapsed time at exit

    If `is_main_timer=True`, the start time is stored in the timing_data_obj,
    allowing calculation of total elapsed time 'on the fly' (e.g. to enforce
    a time limit) using `get_main_elapsed_time(timing_data_obj)`.
    """
    start_time = timing.default_timer()
    if is_main_timer:
        timing_data_obj.main_timer_start_time = start_time
    yield
    elapsed_time = timing.default_timer() - start_time
    prev_time = timing_data_obj.get(code_block_name, 0)
    timing_data_obj[code_block_name] = prev_time + elapsed_time


def get_main_elapsed_time(timing_data_obj):
    """Returns the time since entering the main `time_code` context"""
    current_time = timing.default_timer()
    try:
        return current_time - timing_data_obj.main_timer_start_time
    except AttributeError as e:
        if 'main_timer_start_time' in str(e):
            raise e from AttributeError(
                "You need to be in a 'time_code' context to use "
                "`get_main_elapsed_time()`."
            )


@deprecated(
    "'restore_logger_level()' has been deprecated in favor of the more "
    "specific 'lower_logger_level_to()' function.",
    version='5.6.9')
@contextmanager
def restore_logger_level(logger):
    old_logger_level = logger.level
    yield
    logger.setLevel(old_logger_level)


@contextmanager
def lower_logger_level_to(logger, level=None):
    """Increases logger verbosity by lowering reporting level."""
    if level is not None and logger.getEffectiveLevel() > level:
        # If logger level is higher (less verbose), decrease it
        old_logger_level = logger.level
        logger.setLevel(level)
        yield
        logger.setLevel(old_logger_level)
    else:
        yield  # Otherwise, leave the logger alone


@contextmanager
def create_utility_block(model, name, solve_data):
    created_util_block = False
    # Create a model block on which to store GDPopt-specific utility
    # modeling objects.
    if hasattr(model, name):
        raise RuntimeError(
            "GDPopt needs to create a Block named %s "
            "on the model object, but an attribute with that name "
            "already exists." % name)
    else:
        created_util_block = True
        setattr(model, name, Block(
            doc="Container for GDPopt solver utility modeling objects"))
        solve_data.util_block_name = name

        # Save ordered lists of main modeling components, so that data can
        # be easily transferred between future model clones.
        build_ordered_component_lists(model, solve_data)
    yield
    if created_util_block:
        model.del_component(name)



@contextmanager
def setup_solver_environment(model, config):
    solve_data = GDPoptSolveData()  # data object for storing solver state
    #solve_data.config = config
    solve_data.results = SolverResults()
    solve_data.timing = Bunch()
    min_logging_level = logging.INFO if config.tee else None
    with time_code(solve_data.timing, 'total', is_main_timer=True), \
            lower_logger_level_to(config.logger, min_logging_level), \
            create_utility_block(model, 'GDPopt_utils', solve_data):

        # Create a working copy of the original model
        solve_data.original_model = model
        solve_data.working_model = model.clone()
        setup_results_object(solve_data, config)
        solve_data.active_strategy = config.strategy
        util_block = solve_data.working_model.GDPopt_utils

        # Save model initial values.
        # These can be used later to initialize NLP subproblems.
        solve_data.initial_var_values = list(
            v.value for v in util_block.variable_list)
        solve_data.best_solution_found = None

        # Integer cuts exclude particular discrete decisions
        util_block.integer_cuts = ConstraintList(doc='integer cuts')

        # Set up iteration counters
        solve_data.master_iteration = 0
        solve_data.mip_iteration = 0
        solve_data.nlp_iteration = 0

        # set up bounds
        solve_data.LB = float('-inf')
        solve_data.UB = float('inf')
        solve_data.iteration_log = {}

        # Flag indicating whether the solution improved in the past
        # iteration or not
        solve_data.feasible_solution_improved = False

        yield solve_data  # yield setup solver environment

        if (solve_data.best_solution_found is not None and
            solve_data.best_solution_found is not solve_data.original_model):
            # Update values on the original model
            copy_var_list_values(
                from_list=solve_data.best_solution_found.GDPopt_utils.\
                variable_list,
                to_list=solve_data.original_model.GDPopt_utils.variable_list,
                config=config)

    # Finalize results object
    solve_data.results.problem.lower_bound = solve_data.LB
    solve_data.results.problem.upper_bound = solve_data.UB
    solve_data.results.solver.iterations = solve_data.master_iteration
    solve_data.results.solver.timing = solve_data.timing
    solve_data.results.solver.user_time = solve_data.timing.total
    solve_data.results.solver.wallclock_time = solve_data.timing.total<|MERGE_RESOLUTION|>--- conflicted
+++ resolved
@@ -175,7 +175,6 @@
         gdpopt_block.objective = Objective(
             expr=gdpopt_block.objective_value, sense=main_obj.sense)
 
-<<<<<<< HEAD
         # Add the new variable and constraint to the working lists
         if main_obj.expr.polynomial_degree() not in (1, 0):
             gdpopt_block.variable_list.append(gdpopt_block.objective_value)
@@ -189,8 +188,6 @@
             #     util_blk.nonlinear_constraint_list.append(
             #         util_blk.objective_constr)
     
-# ESJ: planning on abandoning this function
-=======
 def epigraph_reformulation(exp, slack_var_list, constraint_list, use_mcpp, sense):
     """Epigraph reformulation.
 
@@ -227,7 +224,7 @@
         constraint_list.add(expr=slack_var <= exp)
 
 
->>>>>>> ea1f36f3
+# ESJ: planning on abandoning this function
 def process_objective(solve_data, config, move_linear_objective=False,
                       use_mcpp=False, update_var_con_list=True,
                       partition_nonlinear_terms=True):
