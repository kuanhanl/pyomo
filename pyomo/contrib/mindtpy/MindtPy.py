# -*- coding: utf-8 -*-

#  ___________________________________________________________________________
#
#  Pyomo: Python Optimization Modeling Objects
#  Copyright (c) 2008-2022
#  National Technology and Engineering Solutions of Sandia, LLC
#  Under the terms of Contract DE-NA0003525 with National Technology and
#  Engineering Solutions of Sandia, LLC, the U.S. Government retains certain
#  rights in this software.
#  This software is distributed under the 3-clause BSD License.
#  ___________________________________________________________________________

"""Implementation of the MindtPy solver.

22.2.10 changes:
- Add support for partitioning nonlinear-sum objective.

22.1.12 changes:
- Improve the log.

21.12.15 changes:
- Improve the online doc.

21.11.10 changes:
- Add support for solution pool of MIP solvers.

21.8.21 changes:
- Add support for gurobi_persistent solver in (Regularized) LP/NLP-based B&B algorithm.

21.5.19 changes:
- Add Feasibility Pump strategy.
- Add Regularized Outer Approximation method.
- Restructure and simplify the MindyPy code.

20.10.15 changes:
- Add Extended Cutting Plane and Global Outer Approximation strategy.
- Update online doc.

20.6.30 changes:
- Add support for different norms (L1, L2, L-infinity) of the objective function in the feasibility subproblem.
- Add support for different differentiate_mode to calculate Jacobian.

20.6.9 changes:
- Add cycling check in Outer Approximation method.
- Add support for GAMS solvers interface.
- Fix warmstart for both OA and LP/NLP method.

20.5.9 changes:
- Add single-tree implementation.
- Add support for cplex_persistent solver.
- Fix bug in OA cut expression in cut_generation.py.
"""

from pyomo.contrib.mindtpy import __version__
from pyomo.opt import SolverFactory
from pyomo.contrib.mindtpy.config_options import _get_MindtPy_config
from pyomo.common.config import add_docstring_list
from pyomo.contrib.mindtpy.config_options import _supported_algorithms


@SolverFactory.register(
    'mindtpy',
    doc='MindtPy: Mixed-Integer Nonlinear Decomposition Toolbox in Pyomo')
class MindtPySolver(object):
    """
    Decomposition solver for Mixed-Integer Nonlinear Programming (MINLP) problems.

    The MindtPy (Mixed-Integer Nonlinear Decomposition Toolbox in Pyomo) solver 
    applies a variety of decomposition-based approaches to solve Mixed-Integer 
    Nonlinear Programming (MINLP) problems. 
    These approaches include:

    - Outer approximation (OA)
    - Global outer approximation (GOA)
    - Regularized outer approximation (ROA)
    - LP/NLP based branch-and-bound (LP/NLP)
    - Global LP/NLP based branch-and-bound (GLP/NLP)
    - Regularized LP/NLP based branch-and-bound (RLP/NLP)
    - Feasibility pump (FP)

    This solver implementation has been developed by David Bernal <https://github.com/bernalde>
    and Zedong Peng <https://github.com/ZedongPeng> as part of research efforts at the Grossmann
    Research Group (http://egon.cheme.cmu.edu/) at the Department of Chemical Engineering at 
    Carnegie Mellon University.
    """
    CONFIG = _get_MindtPy_config()

    def available(self, exception_flag=True):
        """Check if solver is available.
        """
        return True

    def license_is_valid(self):
        return True

    def version(self):
        """Return a 3-tuple describing the solver version."""
        return __version__



    def solve(self, model, **kwds):
        """Solve the model.

        Args:
            model (Block): a Pyomo model or block to be solved

        """
<<<<<<< HEAD
        config = self.CONFIG(kwds.pop('options', {
        }), preserve_implicit=True)  # TODO: do we need to set preserve_implicit=True?
        config.set_value(kwds)
        set_up_logger(config)
        new_logging_level = logging.INFO if config.tee else None
        with lower_logger_level_to(config.logger, new_logging_level):
            check_config(config)

        solve_data = set_up_solve_data(model, config)

        if config.integer_to_binary:
            TransformationFactory('contrib.integer_to_binary'). \
                apply_to(solve_data.working_model)

        with time_code(solve_data.timing, 'total', is_main_timer=True), \
                lower_logger_level_to(config.logger, new_logging_level), \
                create_utility_block(solve_data.working_model, 'MindtPy_utils', solve_data):
            config.logger.info(
                '---------------------------------------------------------------------------------------------\n'
                '              Mixed-Integer Nonlinear Decomposition Toolbox in Pyomo (MindtPy)               \n'
                '---------------------------------------------------------------------------------------------\n'
                'For more information, please visit https://pyomo.readthedocs.io/en/stable/contributed_packages/mindtpy.html')

            MindtPy = solve_data.working_model.MindtPy_utils
            setup_results_object(solve_data, config)
            # In the process_objective function, as long as the objective function is nonlinear, it will be reformulated and the variable/constraint/objective lists will be updated.
            # For OA/GOA/LP-NLP algorithm, if the objective funtion is linear, it will not be reformulated as epigraph constraint.
            # If the objective function is linear, it will be reformulated as epigraph constraint only if the Feasibility Pump or ROA/RLP-NLP algorithm is activated. (move_objective = True)
            # In some cases, the variable/constraint/objective lists will not be updated even if the objective is epigraph-reformulated.
            # In Feasibility Pump, since the distance calculation only includes discrete variables and the epigraph slack variables are continuous variables, the Feasibility Pump algorithm will not affected even if the variable list are updated.
            # In ROA and RLP/NLP, since the distance calculation does not include these epigraph slack variables, they should not be added to the variable list. (update_var_con_list = False)
            # In the process_objective function, once the objective function has been reformulated as epigraph constraint, the variable/constraint/objective lists will not be updated only if the MINLP has a linear objective function and regularization is activated at the same time.
            # This is because the epigraph constraint is very "flat" for branching rules. The original objective function will be used for the main problem and epigraph reformulation will be used for the projection problem.
            # TODO: The logic here is too complicated, can we simplify it?
            process_objective(solve_data, config,
                              move_objective=(config.init_strategy == 'FP'
                                                     or config.add_regularization is not None
                                                     or config.move_objective),
                              use_mcpp=config.use_mcpp,
                              update_var_con_list=config.add_regularization is None,
                              partition_nonlinear_terms=config.partition_obj_nonlinear_terms,
                              obj_handleable_polynomial_degree=solve_data.mip_objective_polynomial_degree,
                              constr_handleable_polynomial_degree=solve_data.mip_constraint_polynomial_degree
                              )
            # The epigraph constraint is very "flat" for branching rules.
            # If ROA/RLP-NLP is activated and the original objective function is linear, we will use the original objective for the main mip.
            if MindtPy.objective_list[0].polynomial_degree() in solve_data.mip_objective_polynomial_degree and config.add_regularization is not None:
                MindtPy.objective_list[0].activate()
                MindtPy.objective_constr.deactivate()
                MindtPy.objective.deactivate()

            # Save model initial values.
            solve_data.initial_var_values = list(
                v.value for v in MindtPy.variable_list)

            # Store the initial model state as the best solution found. If we
            # find no better solution, then we will restore from this copy.
            solve_data.best_solution_found = None
            solve_data.best_solution_found_time = None

            # Record solver name
            solve_data.results.solver.name = 'MindtPy' + str(config.strategy)

            # Validate the model to ensure that MindtPy is able to solve it.
            if not model_is_valid(solve_data, config):
                return

            # Create a model block in which to store the generated feasibility
            # slack constraints. Do not leave the constraints on by default.
            feas = MindtPy.feas_opt = Block()
            feas.deactivate()
            feas.feas_constraints = ConstraintList(
                doc='Feasibility Problem Constraints')

            # Create a model block in which to store the generated linear
            # constraints. Do not leave the constraints on by default.
            lin = MindtPy.cuts = Block()
            lin.deactivate()

            # no-good cuts exclude particular discrete decisions
            lin.no_good_cuts = ConstraintList(doc='no-good cuts')
            # Feasible no-good cuts exclude discrete realizations that have
            # been explored via an NLP subproblem. Depending on model
            # characteristics, the user may wish to revisit NLP subproblems
            # (with a different initialization, for example). Therefore, these
            # cuts are not enabled by default.
            #
            # Note: these cuts will only exclude integer realizations that are
            # not already in the primary no_good_cuts ConstraintList.
            lin.feasible_no_good_cuts = ConstraintList(
                doc='explored no-good cuts')
            lin.feasible_no_good_cuts.deactivate()

            if config.feasibility_norm == 'L1' or config.feasibility_norm == 'L2':
                feas.nl_constraint_set = RangeSet(len(MindtPy.nonlinear_constraint_list),
                                                  doc='Integer index set over the nonlinear constraints.')
                # Create slack variables for feasibility problem
                feas.slack_var = Var(feas.nl_constraint_set,
                                     domain=NonNegativeReals, initialize=1)
            else:
                feas.slack_var = Var(domain=NonNegativeReals, initialize=1)

            # Create slack variables for OA cuts
            if config.add_slack:
                lin.slack_vars = VarList(
                    bounds=(0, config.max_slack), initialize=0, domain=NonNegativeReals)

            # Initialize the main problem
            with time_code(solve_data.timing, 'initialization'):
                MindtPy_initialize_main(solve_data, config)

            # Algorithm main loop
            with time_code(solve_data.timing, 'main loop'):
                MindtPy_iteration_loop(solve_data, config)
            if solve_data.best_solution_found is not None:
                # Update values in original model
                copy_var_list_values(
                    from_list=solve_data.best_solution_found.MindtPy_utils.variable_list,
                    to_list=MindtPy.variable_list,
                    config=config)
                # The original does not have variable list. Use get_vars_from_components() should be used for both working_model and original_model to exclude the unused variables.
                solve_data.working_model.MindtPy_utils.deactivate()
                # The original objective should be activated to make sure the variable list is in the same order (get_vars_from_components).
                solve_data.working_model.MindtPy_utils.objective_list[0].activate()
                if solve_data.working_model.find_component("_int_to_binary_reform") is not None:
                    solve_data.working_model._int_to_binary_reform.deactivate()
                working_model_variable_list = list(get_vars_from_components(block=solve_data.working_model, 
                                         ctype=(Constraint, Objective), 
                                         include_fixed=False, 
                                         active=True,
                                         sort=True, 
                                         descend_into=True,
                                         descent_order=None))
                original_model_variable_list = list(get_vars_from_components(block=solve_data.original_model, 
                                         ctype=(Constraint, Objective), 
                                         include_fixed=False, 
                                         active=True,
                                         sort=True, 
                                         descend_into=True,
                                         descent_order=None))
                for v_from, v_to in zip(working_model_variable_list, original_model_variable_list):
                    if v_from.name != v_to.name:
                        raise ValueError('The name of the two variables is not the same. Loading final solution')
                copy_var_list_values(working_model_variable_list,
                                     original_model_variable_list,
                                     config=config)
                # exclude fixed variables here. This is consistent with the definition of variable_list in GDPopt.util
            if solve_data.objective_sense == minimize:
                solve_data.results.problem.lower_bound = solve_data.dual_bound
                solve_data.results.problem.upper_bound = solve_data.primal_bound
            else:
                solve_data.results.problem.lower_bound = solve_data.primal_bound
                solve_data.results.problem.upper_bound = solve_data.dual_bound

            solve_data.results.solver.primal_integral = get_primal_integral(solve_data, config)
            solve_data.results.solver.dual_integral = get_dual_integral(solve_data, config)
            solve_data.results.solver.primal_dual_gap_integral = solve_data.results.solver.primal_integral + \
                solve_data.results.solver.dual_integral
            config.logger.info(' {:<25}:   {:>7.4f} '.format(
                'Primal-dual gap integral', solve_data.results.solver.primal_dual_gap_integral))

        solve_data.results.solver.timing = solve_data.timing
        solve_data.results.solver.user_time = solve_data.timing.total
        solve_data.results.solver.wallclock_time = solve_data.timing.total
        solve_data.results.solver.iterations = solve_data.mip_iter
        solve_data.results.solver.num_infeasible_nlp_subproblem = solve_data.nlp_infeasible_counter
        solve_data.results.solver.best_solution_found_time = solve_data.best_solution_found_time

        if config.single_tree:
            solve_data.results.solver.num_nodes = solve_data.nlp_iter - \
                (1 if config.init_strategy == 'rNLP' else 0)

        return solve_data.results
=======
        # The algorithm should have been specified as an argument to the solve
        # method. We will instantiate an ephemeral instance of the correct
        # solver and call its solve method.
        options = kwds.pop('options', {})
        config = self.CONFIG(options, preserve_implicit=True)
        # Don't complain about extra things, they aren't for us. We just need to
        # get the algorithm and then our job is done.
        config.set_value(kwds, skip_implicit=True)

        return SolverFactory(
            _supported_algorithms[config.strategy][0]).solve(model, **kwds)
>>>>>>> 073fbb63

    #
    # Support 'with' statements.
    #
    def __enter__(self):
        return self

    def __exit__(self, t, v, traceback):
        pass


# Add the CONFIG arguments to the solve method docstring
MindtPySolver.solve.__doc__ = add_docstring_list(
    MindtPySolver.solve.__doc__, MindtPySolver.CONFIG, indent_by=8)<|MERGE_RESOLUTION|>--- conflicted
+++ resolved
@@ -107,181 +107,6 @@
             model (Block): a Pyomo model or block to be solved
 
         """
-<<<<<<< HEAD
-        config = self.CONFIG(kwds.pop('options', {
-        }), preserve_implicit=True)  # TODO: do we need to set preserve_implicit=True?
-        config.set_value(kwds)
-        set_up_logger(config)
-        new_logging_level = logging.INFO if config.tee else None
-        with lower_logger_level_to(config.logger, new_logging_level):
-            check_config(config)
-
-        solve_data = set_up_solve_data(model, config)
-
-        if config.integer_to_binary:
-            TransformationFactory('contrib.integer_to_binary'). \
-                apply_to(solve_data.working_model)
-
-        with time_code(solve_data.timing, 'total', is_main_timer=True), \
-                lower_logger_level_to(config.logger, new_logging_level), \
-                create_utility_block(solve_data.working_model, 'MindtPy_utils', solve_data):
-            config.logger.info(
-                '---------------------------------------------------------------------------------------------\n'
-                '              Mixed-Integer Nonlinear Decomposition Toolbox in Pyomo (MindtPy)               \n'
-                '---------------------------------------------------------------------------------------------\n'
-                'For more information, please visit https://pyomo.readthedocs.io/en/stable/contributed_packages/mindtpy.html')
-
-            MindtPy = solve_data.working_model.MindtPy_utils
-            setup_results_object(solve_data, config)
-            # In the process_objective function, as long as the objective function is nonlinear, it will be reformulated and the variable/constraint/objective lists will be updated.
-            # For OA/GOA/LP-NLP algorithm, if the objective funtion is linear, it will not be reformulated as epigraph constraint.
-            # If the objective function is linear, it will be reformulated as epigraph constraint only if the Feasibility Pump or ROA/RLP-NLP algorithm is activated. (move_objective = True)
-            # In some cases, the variable/constraint/objective lists will not be updated even if the objective is epigraph-reformulated.
-            # In Feasibility Pump, since the distance calculation only includes discrete variables and the epigraph slack variables are continuous variables, the Feasibility Pump algorithm will not affected even if the variable list are updated.
-            # In ROA and RLP/NLP, since the distance calculation does not include these epigraph slack variables, they should not be added to the variable list. (update_var_con_list = False)
-            # In the process_objective function, once the objective function has been reformulated as epigraph constraint, the variable/constraint/objective lists will not be updated only if the MINLP has a linear objective function and regularization is activated at the same time.
-            # This is because the epigraph constraint is very "flat" for branching rules. The original objective function will be used for the main problem and epigraph reformulation will be used for the projection problem.
-            # TODO: The logic here is too complicated, can we simplify it?
-            process_objective(solve_data, config,
-                              move_objective=(config.init_strategy == 'FP'
-                                                     or config.add_regularization is not None
-                                                     or config.move_objective),
-                              use_mcpp=config.use_mcpp,
-                              update_var_con_list=config.add_regularization is None,
-                              partition_nonlinear_terms=config.partition_obj_nonlinear_terms,
-                              obj_handleable_polynomial_degree=solve_data.mip_objective_polynomial_degree,
-                              constr_handleable_polynomial_degree=solve_data.mip_constraint_polynomial_degree
-                              )
-            # The epigraph constraint is very "flat" for branching rules.
-            # If ROA/RLP-NLP is activated and the original objective function is linear, we will use the original objective for the main mip.
-            if MindtPy.objective_list[0].polynomial_degree() in solve_data.mip_objective_polynomial_degree and config.add_regularization is not None:
-                MindtPy.objective_list[0].activate()
-                MindtPy.objective_constr.deactivate()
-                MindtPy.objective.deactivate()
-
-            # Save model initial values.
-            solve_data.initial_var_values = list(
-                v.value for v in MindtPy.variable_list)
-
-            # Store the initial model state as the best solution found. If we
-            # find no better solution, then we will restore from this copy.
-            solve_data.best_solution_found = None
-            solve_data.best_solution_found_time = None
-
-            # Record solver name
-            solve_data.results.solver.name = 'MindtPy' + str(config.strategy)
-
-            # Validate the model to ensure that MindtPy is able to solve it.
-            if not model_is_valid(solve_data, config):
-                return
-
-            # Create a model block in which to store the generated feasibility
-            # slack constraints. Do not leave the constraints on by default.
-            feas = MindtPy.feas_opt = Block()
-            feas.deactivate()
-            feas.feas_constraints = ConstraintList(
-                doc='Feasibility Problem Constraints')
-
-            # Create a model block in which to store the generated linear
-            # constraints. Do not leave the constraints on by default.
-            lin = MindtPy.cuts = Block()
-            lin.deactivate()
-
-            # no-good cuts exclude particular discrete decisions
-            lin.no_good_cuts = ConstraintList(doc='no-good cuts')
-            # Feasible no-good cuts exclude discrete realizations that have
-            # been explored via an NLP subproblem. Depending on model
-            # characteristics, the user may wish to revisit NLP subproblems
-            # (with a different initialization, for example). Therefore, these
-            # cuts are not enabled by default.
-            #
-            # Note: these cuts will only exclude integer realizations that are
-            # not already in the primary no_good_cuts ConstraintList.
-            lin.feasible_no_good_cuts = ConstraintList(
-                doc='explored no-good cuts')
-            lin.feasible_no_good_cuts.deactivate()
-
-            if config.feasibility_norm == 'L1' or config.feasibility_norm == 'L2':
-                feas.nl_constraint_set = RangeSet(len(MindtPy.nonlinear_constraint_list),
-                                                  doc='Integer index set over the nonlinear constraints.')
-                # Create slack variables for feasibility problem
-                feas.slack_var = Var(feas.nl_constraint_set,
-                                     domain=NonNegativeReals, initialize=1)
-            else:
-                feas.slack_var = Var(domain=NonNegativeReals, initialize=1)
-
-            # Create slack variables for OA cuts
-            if config.add_slack:
-                lin.slack_vars = VarList(
-                    bounds=(0, config.max_slack), initialize=0, domain=NonNegativeReals)
-
-            # Initialize the main problem
-            with time_code(solve_data.timing, 'initialization'):
-                MindtPy_initialize_main(solve_data, config)
-
-            # Algorithm main loop
-            with time_code(solve_data.timing, 'main loop'):
-                MindtPy_iteration_loop(solve_data, config)
-            if solve_data.best_solution_found is not None:
-                # Update values in original model
-                copy_var_list_values(
-                    from_list=solve_data.best_solution_found.MindtPy_utils.variable_list,
-                    to_list=MindtPy.variable_list,
-                    config=config)
-                # The original does not have variable list. Use get_vars_from_components() should be used for both working_model and original_model to exclude the unused variables.
-                solve_data.working_model.MindtPy_utils.deactivate()
-                # The original objective should be activated to make sure the variable list is in the same order (get_vars_from_components).
-                solve_data.working_model.MindtPy_utils.objective_list[0].activate()
-                if solve_data.working_model.find_component("_int_to_binary_reform") is not None:
-                    solve_data.working_model._int_to_binary_reform.deactivate()
-                working_model_variable_list = list(get_vars_from_components(block=solve_data.working_model, 
-                                         ctype=(Constraint, Objective), 
-                                         include_fixed=False, 
-                                         active=True,
-                                         sort=True, 
-                                         descend_into=True,
-                                         descent_order=None))
-                original_model_variable_list = list(get_vars_from_components(block=solve_data.original_model, 
-                                         ctype=(Constraint, Objective), 
-                                         include_fixed=False, 
-                                         active=True,
-                                         sort=True, 
-                                         descend_into=True,
-                                         descent_order=None))
-                for v_from, v_to in zip(working_model_variable_list, original_model_variable_list):
-                    if v_from.name != v_to.name:
-                        raise ValueError('The name of the two variables is not the same. Loading final solution')
-                copy_var_list_values(working_model_variable_list,
-                                     original_model_variable_list,
-                                     config=config)
-                # exclude fixed variables here. This is consistent with the definition of variable_list in GDPopt.util
-            if solve_data.objective_sense == minimize:
-                solve_data.results.problem.lower_bound = solve_data.dual_bound
-                solve_data.results.problem.upper_bound = solve_data.primal_bound
-            else:
-                solve_data.results.problem.lower_bound = solve_data.primal_bound
-                solve_data.results.problem.upper_bound = solve_data.dual_bound
-
-            solve_data.results.solver.primal_integral = get_primal_integral(solve_data, config)
-            solve_data.results.solver.dual_integral = get_dual_integral(solve_data, config)
-            solve_data.results.solver.primal_dual_gap_integral = solve_data.results.solver.primal_integral + \
-                solve_data.results.solver.dual_integral
-            config.logger.info(' {:<25}:   {:>7.4f} '.format(
-                'Primal-dual gap integral', solve_data.results.solver.primal_dual_gap_integral))
-
-        solve_data.results.solver.timing = solve_data.timing
-        solve_data.results.solver.user_time = solve_data.timing.total
-        solve_data.results.solver.wallclock_time = solve_data.timing.total
-        solve_data.results.solver.iterations = solve_data.mip_iter
-        solve_data.results.solver.num_infeasible_nlp_subproblem = solve_data.nlp_infeasible_counter
-        solve_data.results.solver.best_solution_found_time = solve_data.best_solution_found_time
-
-        if config.single_tree:
-            solve_data.results.solver.num_nodes = solve_data.nlp_iter - \
-                (1 if config.init_strategy == 'rNLP' else 0)
-
-        return solve_data.results
-=======
         # The algorithm should have been specified as an argument to the solve
         # method. We will instantiate an ephemeral instance of the correct
         # solver and call its solve method.
@@ -293,7 +118,6 @@
 
         return SolverFactory(
             _supported_algorithms[config.strategy][0]).solve(model, **kwds)
->>>>>>> 073fbb63
 
     #
     # Support 'with' statements.
