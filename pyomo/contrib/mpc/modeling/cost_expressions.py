#  ___________________________________________________________________________
#
#  Pyomo: Python Optimization Modeling Objects
#  Copyright (c) 2008-2022
#  National Technology and Engineering Solutions of Sandia, LLC
#  Under the terms of Contract DE-NA0003525 with National Technology and
#  Engineering Solutions of Sandia, LLC, the U.S. Government retains certain
#  rights in this software.
#  This software is distributed under the 3-clause BSD License.
#  ___________________________________________________________________________
#################################################################################
# The Institute for the Design of Advanced Energy Systems Integrated Platform
# Framework (IDAES IP) was produced under the DOE Institute for the
# Design of Advanced Energy Systems (IDAES), and is copyright (c) 2018-2021
# by the software owners: The Regents of the University of California, through
# Lawrence Berkeley National Laboratory,  National Technology & Engineering
# Solutions of Sandia, LLC, Carnegie Mellon University, West Virginia University
# Research Corporation, et al.  All rights reserved.
#
# Please see the files COPYRIGHT.md and LICENSE.md for full copyright and
# license information.
#################################################################################

from pyomo.common.collections import ComponentMap
from pyomo.core.base.componentuid import ComponentUID
from pyomo.core.base.expression import Expression
<<<<<<< HEAD
from pyomo.core.base.param import Param
from pyomo.core.base.set import Set
from pyomo.core.base.var import Var
from pyomo.core.expr.logical_expr import EqualityExpression
=======
from pyomo.core.base.set import Set
>>>>>>> 2264877f

from pyomo.contrib.mpc.data.series_data import get_indexed_cuid
from pyomo.contrib.mpc.data.scalar_data import ScalarData
from pyomo.contrib.mpc.data.series_data import TimeSeriesData
from pyomo.contrib.mpc.data.interval_data import IntervalData
from pyomo.contrib.mpc.data.convert import interval_to_series, _process_to_dynamic_data


<<<<<<< HEAD
def get_parameters_from_variables(
    variables,
    time,
    ctype=Param,
):
    n_var = len(variables)
    init_dict = {
        (i, t): var[t].value for i, var in enumerate(variables) for t in time
    }
    var_set, comp = _get_indexed_parameters(
        n_var, time, ctype=ctype, initialize=init_dict
    )
    return var_set, comp


def _get_indexed_parameters(n, time, ctype=Param, initialize=None):
    range_set = Set(initialize=range(n))
    if ctype is Param:
        # Create a mutable parameter
        comp = ctype(range_set, time, mutable=True, initialize=initialize)
    elif ctype is Var:
        # Create a fixed variables
        comp = ctype(range_set, time, initialize=initialize)
        comp.fix()
    return range_set, comp


def get_tracking_cost_from_constant_setpoint(
    variables,
    time,
    setpoint_data,
    weight_data=None,
=======
def get_penalty_from_constant_target(
    variables, time, setpoint_data, weight_data=None, variable_set=None
>>>>>>> 2264877f
):
    """
    This function returns a tracking cost IndexedExpression for the given
    time-indexed variables and associated setpoint data.

    Arguments
    ---------
    variables: list
        List of time-indexed variables to include in the tracking cost
        expression
    time: iterable
        Set of variable indices for which a cost expression will be
        created
    setpoint_data: ScalarData, dict, or ComponentMap
        Maps variable names to setpoint values
    weight_data: ScalarData, dict, or ComponentMap
        Optional. Maps variable names to tracking cost weights. If not
        provided, weights of one are used.
    variable_set: Set
        Optional. A set of indices into the provided list of variables
        by which the cost expression will be indexed.

    Returns
    -------
    Set, Expression
        RangeSet that indexes the list of variables provided and an Expression
        indexed by the RangeSet and time containing the cost term for each
        variable at each point in time.

    """
    if weight_data is None:
        weight_data = ScalarData(ComponentMap((var, 1.0) for var in variables))
    if not isinstance(weight_data, ScalarData):
        weight_data = ScalarData(weight_data)
    if not isinstance(setpoint_data, ScalarData):
        setpoint_data = ScalarData(setpoint_data)
    if variable_set is None:
        variable_set = Set(initialize=range(len(variables)))

    # Make sure data have keys for each var
    for var in variables:
        if not setpoint_data.contains_key(var):
            raise KeyError(
                "Setpoint data dictionary does not contain a"
                " key for variable %s" % var.name
            )
        if not weight_data.contains_key(var):
            raise KeyError(
                "Tracking weight dictionary does not contain a"
                " key for variable %s" % var.name
            )

    # Set up data structures so we don't have to re-process keys for each
    # time index in the rule.
    cuids = [get_indexed_cuid(var) for var in variables]
    setpoint_data = setpoint_data.get_data()
    weight_data = weight_data.get_data()

    def tracking_rule(m, i, t):
        return get_quadratic_penalty_at_time(
            variables[i], t, setpoint_data[cuids[i]], weight=weight_data[cuids[i]]
        )

    tracking_expr = Expression(variable_set, time, rule=tracking_rule)
    return variable_set, tracking_expr


def get_penalty_from_piecewise_constant_target(
    variables,
    time,
    setpoint_data,
    weight_data=None,
    variable_set=None,
    tolerance=0.0,
    prefer_left=True,
):
    """Returns an IndexedExpression penalizing deviation between
    the specified variables and piecewise constant target data.

    Arguments
    ---------
    variables: List of Pyomo variables
        Variables that participate in the cost expressions.
    time: Iterable
        Index used for the cost expression
    setpoint_data: IntervalData
        Holds the piecewise constant values that will be used as
        setpoints
    weight_data: ScalarData (optional)
        Weights for variables. Default is all ones.
    tolerance: Float (optional)
        Tolerance used for determining whether a time point
        is within an interval. Default is zero.
    prefer_left: Bool (optional)
        If a time point lies at the boundary of two intervals, whether
        the value on the left will be chosen. Default is True.

    Returns
    -------
    Set, Expression
        Pyomo Expression, indexed by time, for the total weighted
        tracking cost with respect to the provided setpoint.

    """
    if variable_set is None:
        variable_set = Set(initialize=range(len(variables)))
    if isinstance(setpoint_data, IntervalData):
        setpoint_time_series = interval_to_series(
            setpoint_data,
            time_points=time,
            tolerance=tolerance,
            prefer_left=prefer_left,
        )
    else:
        setpoint_time_series = IntervalData(*setpoint_data)
    var_set, tracking_cost = get_penalty_from_time_varying_target(
        variables,
        time,
        setpoint_time_series,
        weight_data=weight_data,
        variable_set=variable_set,
    )
    return var_set, tracking_cost


def get_quadratic_penalty_at_time(var, t, setpoint, weight=None):
    if weight is None:
        weight = 1.0
    return weight * (var[t] - setpoint) ** 2


def _get_penalty_expressions_from_time_varying_target(
    variables, time, setpoint_data, weight_data=None
):
    if weight_data is None:
        weight_data = ScalarData(ComponentMap((var, 1.0) for var in variables))
    if not isinstance(weight_data, ScalarData):
        weight_data = ScalarData(weight_data)
    if not isinstance(setpoint_data, TimeSeriesData):
        setpoint_data = TimeSeriesData(*setpoint_data)

    # Validate incoming data
    if list(time) != setpoint_data.get_time_points():
        raise RuntimeError(
            "Mismatch in time points between time set and points"
            " in the setpoint data structure"
        )
    for var in variables:
        if not setpoint_data.contains_key(var):
            raise KeyError("Setpoint data does not contain a key for variable %s" % var)
        if not weight_data.contains_key(var):
            raise KeyError(
                "Tracking weight does not contain a key for variable %s" % var
            )

    # Get lists of weights and setpoints so we don't have to process
    # the variables (to get CUIDs) and hash the CUIDs for every
    # time index.
    cuids = [get_indexed_cuid(var, sets=(time,)) for var in variables]
    weights = [weight_data.get_data_from_key(var) for var in variables]
    setpoints = [setpoint_data.get_data_from_key(var) for var in variables]
    tracking_costs = [
        {
            t: get_quadratic_penalty_at_time(var, t, setpoints[j][i], weights[j])
            for i, t in enumerate(time)
        }
        for j, var in enumerate(variables)
    ]
    return tracking_costs


def get_penalty_from_time_varying_target(
    variables, time, setpoint_data, weight_data=None, variable_set=None
):
    """Constructs a penalty expression for the specified variables and
    specified time-varying target data.

    Arguments
    ---------
    variables: List of Pyomo variables
        Variables that participate in the cost expressions.
    time: Iterable
        Index used for the cost expression
    setpoint_data: TimeSeriesData
        Holds the trajectory values that will be used as a setpoint
    weight_data: ScalarData (optional)
        Weights for variables. Default is all ones.
    variable_set: Set (optional)
        Set indexing the list of provided variables, if one exists already.

    Returns
    -------
    Set, Expression
        Set indexing the list of provided variables and Expression, indexed
        by the variable set and time, for the total weighted penalty with
        respect to the provided setpoint.

    """
    if variable_set is None:
        variable_set = Set(initialize=range(len(variables)))

    # This is a list of dictionaries, one for each variable and each
    # mapping each time point to the quadratic weighted tracking cost term
    # at that time point.
    tracking_costs = _get_penalty_expressions_from_time_varying_target(
        variables, time, setpoint_data, weight_data=weight_data
    )

<<<<<<< HEAD
    def tracking_rule(m, t):
        return sum(cost[t] for cost in tracking_costs)
    tracking_cost = Expression(time, rule=tracking_rule)
    return tracking_cost


def get_constraint_residual_expression(
    constraints,
    time,
    weight_data=None,
    # TODO: Option for norm (including no norm)
):
    if weight_data is None:
        weight_data = ScalarData(
            ComponentMap((var, 1.0) for con in constraints)
        )
    if not isinstance(weight_data, ScalarData):
        weight_data = ScalarData(weight_data)
    for con in constraints:
        if not weight_data.contains_key(con):
            raise KeyError(
                "Tracking weight does not contain a key for"
                " constraint %s" % con
            )
    n_con = len(constraints)
    con_set = Set(initialize=range(n_con))
    resid_expr_list = []
    for con in constraints:
        resid_expr_dict = {}
        for t in time:
            expr = con[t].expr
            if isinstance(expr, EqualityExpression):
                resid_expr_dict[t] = (con[t].body - con[t].upper)
            elif con.upper is None:
                resid_expr_dict[t] = (con[t].lower - con[t].body)
            elif con.lower is None:
                resid_expr_dict[t] = (con[t].body - con[t].upper)
            else:
                raise RuntimeError(
                    "Cannot construct a residual expression from a ranged"
                    " inequality. Error encountered processing the expression"
                    " of constraint %s" % con[t].name
                )
        resid_expr_list.append(resid_expr_dict)
    # NOTE: In KH's implementation, using error vars enforces that constraint
    # residuals are constant throughout a sampling period. Is this necessary?
    # Supposing that it is, we can achieve the same thing by imposing piecewise
    # constant constraints on these expressions.
    weights = [weight_data.get_data_from_key(con) for con in constraints]
    def resid_expr_rule(m, i, t):
        return weights[i]*resid_expr_list[i][t]**2
    resid_expr = Expression(con_set, time, rule=resid_expr_rule)
    return con_set, resid_expr
=======
    def tracking_rule(m, i, t):
        return tracking_costs[i][t]

    tracking_cost = Expression(variable_set, time, rule=tracking_rule)
    return variable_set, tracking_cost


def get_penalty_from_target(
    variables,
    time,
    setpoint_data,
    weight_data=None,
    variable_set=None,
    tolerance=None,
    prefer_left=None,
):
    """A function to get a penalty expression for specified variables from
    a target that is constant, piecewise constant, or time-varying.

    This function accepts ScalarData, IntervalData, or TimeSeriesData objects,
    or compatible mappings/tuples as the target, and builds the appropriate
    penalty expression for each. Mappings are converted to ScalarData, and
    tuples (of data dict, time list) are unpacked and converted to IntervalData
    or TimeSeriesData depending on the contents of the time list.

    Arguments
    ---------
    variables: List
        List of time-indexed variables to be penalized
    time: Set
        Set of time points at which to construct penalty expressions.
        Also indexes the returned Expression.
    setpoint_data: ScalarData, TimeSeriesData, or IntervalData
        Data structure representing the possibly time-varying or piecewise
        constant setpoint
    weight_data: ScalarData (optional)
        Data structure holding the weights to be applied to each variable
    variable_set: Set (optional)
        Set indexing the provided variables, if one already exists. Also
        indexes the returned Expression.
    tolerance: Float (optional)
        Tolerance for checking inclusion within an interval. Only may be
        provided if IntervalData is provided as the setpoint.
    prefer_left: Bool (optional)
        Flag indicating whether left endpoints of intervals should take
        precedence over right endpoints. Default is False. Only may be
        provided if IntervalData is provided as the setpoint.

    Returns
    -------
    Set, Expression
        Set indexing the list of provided variables and an Expression,
        indexed by this set and the provided time set, containing the
        penalties for each variable at each point in time.

    """
    setpoint_data = _process_to_dynamic_data(setpoint_data)
    args = (variables, time, setpoint_data)
    kwds = dict(weight_data=weight_data, variable_set=variable_set)

    def _error_if_used(tolerance, prefer_left, sp_type):
        if tolerance is not None or prefer_left is not None:
            raise RuntimeError(
                "tolerance and prefer_left arguments can only be used if"
                " IntervalData-compatible setpoint is provided. Got"
                " tolerance=%s, prefer_left=%s when using %s as a target."
                % (tolerance, prefer_left, sp_type)
            )

    if isinstance(setpoint_data, ScalarData):
        _error_if_used(tolerance, prefer_left, type(setpoint_data))
        return get_penalty_from_constant_target(*args, **kwds)
    elif isinstance(setpoint_data, TimeSeriesData):
        _error_if_used(tolerance, prefer_left, type(setpoint_data))
        return get_penalty_from_time_varying_target(*args, **kwds)
    elif isinstance(setpoint_data, IntervalData):
        tolerance = 0.0 if tolerance is None else tolerance
        prefer_left = True if prefer_left is None else prefer_left
        kwds.update(prefer_left=prefer_left, tolerance=tolerance)
        return get_penalty_from_piecewise_constant_target(*args, **kwds)
>>>>>>> 2264877f
<|MERGE_RESOLUTION|>--- conflicted
+++ resolved
@@ -24,14 +24,10 @@
 from pyomo.common.collections import ComponentMap
 from pyomo.core.base.componentuid import ComponentUID
 from pyomo.core.base.expression import Expression
-<<<<<<< HEAD
 from pyomo.core.base.param import Param
 from pyomo.core.base.set import Set
 from pyomo.core.base.var import Var
-from pyomo.core.expr.logical_expr import EqualityExpression
-=======
-from pyomo.core.base.set import Set
->>>>>>> 2264877f
+from pyomo.core.expr.relational_expr import EqualityExpression
 
 from pyomo.contrib.mpc.data.series_data import get_indexed_cuid
 from pyomo.contrib.mpc.data.scalar_data import ScalarData
@@ -40,7 +36,6 @@
 from pyomo.contrib.mpc.data.convert import interval_to_series, _process_to_dynamic_data
 
 
-<<<<<<< HEAD
 def get_parameters_from_variables(
     variables,
     time,
@@ -68,15 +63,8 @@
     return range_set, comp
 
 
-def get_tracking_cost_from_constant_setpoint(
-    variables,
-    time,
-    setpoint_data,
-    weight_data=None,
-=======
 def get_penalty_from_constant_target(
     variables, time, setpoint_data, weight_data=None, variable_set=None
->>>>>>> 2264877f
 ):
     """
     This function returns a tracking cost IndexedExpression for the given
@@ -285,11 +273,12 @@
         variables, time, setpoint_data, weight_data=weight_data
     )
 
-<<<<<<< HEAD
-    def tracking_rule(m, t):
-        return sum(cost[t] for cost in tracking_costs)
-    tracking_cost = Expression(time, rule=tracking_rule)
-    return tracking_cost
+    def tracking_rule(m, i, t):
+        return tracking_costs[i][t]
+
+    tracking_cost = Expression(variable_set, time, rule=tracking_rule)
+    return variable_set, tracking_cost
+
 
 
 def get_constraint_residual_expression(
@@ -339,12 +328,6 @@
         return weights[i]*resid_expr_list[i][t]**2
     resid_expr = Expression(con_set, time, rule=resid_expr_rule)
     return con_set, resid_expr
-=======
-    def tracking_rule(m, i, t):
-        return tracking_costs[i][t]
-
-    tracking_cost = Expression(variable_set, time, rule=tracking_rule)
-    return variable_set, tracking_cost
 
 
 def get_penalty_from_target(
@@ -419,5 +402,4 @@
         tolerance = 0.0 if tolerance is None else tolerance
         prefer_left = True if prefer_left is None else prefer_left
         kwds.update(prefer_left=prefer_left, tolerance=tolerance)
-        return get_penalty_from_piecewise_constant_target(*args, **kwds)
->>>>>>> 2264877f
+        return get_penalty_from_piecewise_constant_target(*args, **kwds)