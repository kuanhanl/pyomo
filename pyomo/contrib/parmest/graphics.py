--- conflicted
+++ resolved
@@ -201,32 +201,19 @@
     ----------
     theta_values: DataFrame, columns = variable names and (optionally) 'obj' and alpha values
         Theta values and (optionally) an objective value and results from 
-<<<<<<< HEAD
-        leaveNout_bootstrap_analysis, likelihood_ratio_test, or 
-        confidence_region_test
-    theta_star: dict, keys = variable names, optional
-=======
         leaveNout_bootstrap_test, likelihood_ratio_test, or 
         confidence_region_test
     theta_star: dict or Series, keys = variable names, optional
->>>>>>> 582a9685
         Theta* (or other individual values of theta, also used to 
         slice higher dimensional contour intervals in 2D)
     alpha: float, optional
         Confidence interval value, if an alpha value is given and the 
         distributions list is empty, the data will be filtered by True/False 
         values using the column name whose value equals alpha (see results from
-<<<<<<< HEAD
-        leaveNout_bootstrap_analysis, likelihood_ratio_test, or 
-        confidence_region_test)
-    distributions: list of strings, optional
-        Statistical distribution used used to define a confidence region, 
-=======
         leaveNout_bootstrap_test, likelihood_ratio_test, or 
         confidence_region_test)
     distributions: list of strings, optional
         Statistical distribution used to define a confidence region, 
->>>>>>> 582a9685
         options = 'MVN' for multivariate_normal, 'KDE' for gaussian_kde, and 
         'Rect' for rectangular.
 		Confidence interval is a 2D slice, using linear interpolation at theta*.
@@ -314,11 +301,7 @@
                 legend_elements.append(Line2D([0], [0], color=colors[i], lw=1, label=dist))
                 
             elif dist == 'MVN':
-<<<<<<< HEAD
-                mvn_dist = fit_mvn_dist(thetas, alpha)
-=======
                 mvn_dist = fit_mvn_dist(thetas)
->>>>>>> 582a9685
                 Z = mvn_dist.pdf(thetas)
                 score = stats.scoreatpercentile(Z, (1-alpha)*100) 
                 g.map_offdiag(_add_scipy_dist_CI, color=colors[i], columns=theta_names, 
@@ -327,11 +310,7 @@
                 legend_elements.append(Line2D([0], [0], color=colors[i], lw=1, label=dist))
                 
             elif dist == 'KDE':
-<<<<<<< HEAD
-                kde_dist = fit_kde_dist(thetas, alpha)
-=======
                 kde_dist = fit_kde_dist(thetas)
->>>>>>> 582a9685
                 Z = kde_dist.pdf(thetas.transpose())
                 score = stats.scoreatpercentile(Z, (1-alpha)*100) 
                 g.map_offdiag(_add_scipy_dist_CI, color=colors[i], columns=theta_names, 
@@ -339,12 +318,6 @@
                             theta_star=theta_star)
                 legend_elements.append(Line2D([0], [0], color=colors[i], lw=1, label=dist))
             
-<<<<<<< HEAD
-            else:
-                print('Invalid distribution')
-            
-=======
->>>>>>> 582a9685
     _set_axis_limits(g, axis_limits, thetas, theta_star)
     
     for ax in g.axes.flatten():
@@ -358,8 +331,6 @@
         g.fig.subplots_adjust(top=0.9)
         g.fig.suptitle(title) 
         
-<<<<<<< HEAD
-=======
     # Work in progress
     # Plot lower triangle graphics in separate figures, useful for presentations
     lower_triangle_only = False
@@ -514,7 +485,6 @@
     plt.gca().set_xlabel('')
     plt.gca().set_ylabel('')
     
->>>>>>> 582a9685
     if filename is None:
         plt.show()
     else:
@@ -528,147 +498,12 @@
     
     The datasets can be normalized by the median and standard deviation of data1.
     
-<<<<<<< HEAD
-    # Work in progress
-    # Plot lower triangle graphics in separate figures, useful for presentations
-    lower_triangle_only = False
-    if lower_triangle_only:
-        for ax in g.axes.flatten():
-            xvar, yvar, (xloc, yloc) = _get_variables(ax, theta_names)
-            if xloc < yloc: # lower triangle
-                ax.remove()
-                
-                ax.set_xlabel(xvar)
-                ax.set_ylabel(yvar)
-                
-                fig = plt.figure()
-                ax.figure=fig
-                fig.axes.append(ax)
-                fig.add_axes(ax)
-                
-                f, dummy = plt.subplots()
-                bbox = dummy.get_position()
-                ax.set_position(bbox) 
-                dummy.remove()
-                plt.close(f)
-
-                ax.tick_params(reset=True)
-                
-                if add_legend:
-                    ax.legend(handles=legend_elements, loc='best', prop={'size': 8})
-                
-        plt.close(g.fig)
-    
-    plt.show()
-    
-
-def fit_rect_dist(theta_values, alpha):
-    """
-    Fit a rectangular distribution to theta values
-    
-    Parameters
-    ----------
-    theta_values: DataFrame, columns = variable names
-        Theta values
-    alpha: float, optional
-        Confidence interval value
-    
-    Returns
-    ---------
-    tuple containing lower bound and upper bound for each variable
-    """
-    tval = stats.t.ppf(1-(1-alpha)/2, len(theta_values)-1) # Two-tail
-    m = theta_values.mean()
-    s = theta_values.std()
-    lower_bound = m-tval*s
-    upper_bound = m+tval*s
-    
-    return lower_bound, upper_bound
-    
-def fit_mvn_dist(theta_values, alpha):
-    """
-    Fit a multivariate normal distribution to theta values
-    
-    Parameters
-    ----------
-    theta_values: DataFrame, columns = variable names
-        Theta values
-    alpha: float, optional
-        Confidence interval value
-    
-    Returns
-    ---------
-    scipy.stats.multivariate_normal distribution
-    """
-    dist = stats.multivariate_normal(theta_values.mean(), 
-                                    theta_values.cov(), allow_singular=True)
-    return dist
-
-def fit_kde_dist(theta_values, alpha):
-    """
-    Fit a gaussian kernel-density estimate to theta values
-    
-    Parameters
-    ----------
-    theta_values: DataFrame, columns = variable names
-        Theta values
-    alpha: float, optional
-        Confidence interval value
-    
-    Returns
-    ---------
-    scipy.stats.gaussian_kde distribution
-    """
-    dist = stats.gaussian_kde(theta_values.transpose().values)
-    
-    return dist
-
-def grouped_boxplot(data1, data2, normalize=False, group_names=['data1', 'data2']):
-    """
-    Create a grouped boxplot that compares two datasets.  The datasets can be 
-    normalized by the median and standard deviation of data1.
-    
-=======
->>>>>>> 582a9685
     Parameters
     ----------
     data1: DataFrame, columns = variable names
         Data set
     data2: DataFrame, columns = variable names
         Data set
-<<<<<<< HEAD
-    normalize : bool (optional)
-        Normalize both datasets by the median and standard deviation of data1
-    group_names : list (optional)
-        Names used in the legend
-    """
-
-    if normalize:
-        data_median = data1.median()
-        data_std = data1.std()
-        data1 = (data1 - data_median)/data_std
-        data2 = (data2 - data_median)/data_std
-        
-    # Combine data1 and data2 to create a grouped histogram
-    df = pd.concat({group_names[0]: data1, 
-                    group_names[1]: data2})
-    df.reset_index(level=0, inplace=True)
-    df.rename(columns={'level_0': 'set'}, inplace=True)
-    
-    df_melt = df.melt(id_vars = 'set',
-                  value_vars = data1.columns,
-                  var_name = 'columns')
-    plt.figure()
-    sns.boxplot(data = df_melt,
-                       hue = 'set',
-                       y = 'value',
-                       x = 'columns',
-                       order = data1.columns)
-    
-    plt.gca().legend().set_title('')
-    plt.gca().set_xlabel('')
-    plt.gca().set_ylabel('')
-=======
     normalize : bool, optional
         Normalize both datasets by the median and standard deviation of data1
     group_names : list, optional
@@ -696,5 +531,4 @@
         plt.show()
     else:
         plt.savefig(filename)
-        plt.close()
->>>>>>> 582a9685
+        plt.close()