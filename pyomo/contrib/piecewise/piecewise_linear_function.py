--- conflicted
+++ resolved
@@ -357,15 +357,10 @@
 
         return obj
 
-<<<<<<< HEAD
     @_define_handler(_handlers, True, False, True, False, False)
-    def _construct_from_function_and_simplices(self, obj, parent, nonlinear_function):
-=======
-    @_define_handler(_handlers, True, False, True, False)
     def _construct_from_function_and_simplices(
         self, obj, parent, nonlinear_function, simplices_are_user_defined=True
     ):
->>>>>>> bc96d798
         if obj._simplices is None:
             obj._get_simplices_from_arg(self._simplices_rule(parent, obj._index))
         simplices = obj._simplices
