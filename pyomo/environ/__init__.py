#  ___________________________________________________________________________
#
#  Pyomo: Python Optimization Modeling Objects
#  Copyright 2017 National Technology and Engineering Solutions of Sandia, LLC
#  Under the terms of Contract DE-NA0003525 with National Technology and
#  Engineering Solutions of Sandia, LLC, the U.S. Government retains certain
#  rights in this software.
#  This software is distributed under the 3-clause BSD License.
#  ___________________________________________________________________________

import sys as _sys
if _sys.version_info[0] >= 3:
    import importlib

    def _do_import(pkg_name):
        importlib.import_module(pkg_name)
else:
    def _do_import(pkg_name):
        __import__(pkg_name, globals(), locals(), [], -1)

#
# These packages contain plugins that need to be loaded
#
_packages = [
    'pyomo.opt',
    'pyomo.core',
    'pyomo.dataportal',
    'pyomo.duality',
    'pyomo.checker',
    'pyomo.repn',
    'pyomo.pysp',
    'pyomo.neos',
    'pyomo.solvers',
    'pyomo.gdp',
    'pyomo.mpec',
    'pyomo.dae',
    'pyomo.bilevel',
    'pyomo.scripting',
    'pyomo.network',
]
#
#
# These packages also contain plugins that need to be loaded, but
# we silently ignore any import errors because these
# packages are optional and/or under development.
#
_optional_packages = set([
    'pyomo.contrib.example',
    'pyomo.contrib.preprocessing',
    'pyomo.contrib.gdpopt',
<<<<<<< HEAD
    #'pyomo.contrib.gdplbb',
=======
    'pyomo.contrib.gdp_bounds',
>>>>>>> 2e6a9b8b
    'pyomo.contrib.trustregion',
])


def _import_packages():
    #
    # Import required packages
    #
    for name in _packages:
        pname = name+'.plugins'
        try:
            _do_import(pname)
        except ImportError:
            exctype, err, tb = _sys.exc_info()  # BUG?
            import traceback
            msg = "pyomo.environ failed to import %s:\nOriginal %s: %s\n"\
                  "Traceback:\n%s" \
                  % (pname, exctype.__name__, err,
                     ''.join(traceback.format_tb(tb)),)
            # clear local variables to remove circular references
            exctype = err = tb = None
            # TODO: Should this just log an error and re-raise the
            # original exception?
            raise ImportError(msg)

        pkg = _sys.modules[pname]
        pkg.load()
    #
    # Import optional packages
    #
    for name in _optional_packages:
        pname = name+'.plugins'
        try:
            _do_import(pname)
        except ImportError:
            continue
        pkg = _sys.modules[pname]
        pkg.load()

_import_packages()

#
# Expose the symbols from pyomo.core
#
from pyomo.dataportal import DataPortal
from pyomo.core import *
from pyomo.opt import (
    SolverFactory, SolverManagerFactory, UnknownSolver,
    TerminationCondition, SolverStatus,
    )<|MERGE_RESOLUTION|>--- conflicted
+++ resolved
@@ -48,11 +48,8 @@
     'pyomo.contrib.example',
     'pyomo.contrib.preprocessing',
     'pyomo.contrib.gdpopt',
-<<<<<<< HEAD
-    #'pyomo.contrib.gdplbb',
-=======
+    'pyomo.contrib.gdplbb',
     'pyomo.contrib.gdp_bounds',
->>>>>>> 2e6a9b8b
     'pyomo.contrib.trustregion',
 ])
 
