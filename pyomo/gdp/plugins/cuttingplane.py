#  ___________________________________________________________________________
#
#  Pyomo: Python Optimization Modeling Objects
#  Copyright 2017 National Technology and Engineering Solutions of Sandia, LLC
#  Under the terms of Contract DE-NA0003525 with National Technology and
#  Engineering Solutions of Sandia, LLC, the U.S. Government retains certain
#  rights in this software.
#  This software is distributed under the 3-clause BSD License.
#  ___________________________________________________________________________

"""
Cutting plane-based GDP reformulation.

Implements a general cutting plane-based reformulation for linear and
convex GDPs.
"""
from __future__ import division

from pyomo.common.config import (ConfigBlock, ConfigValue, PositiveFloat,
                                 NonNegativeFloat, PositiveInt, In)
from pyomo.common.modeling import unique_component_name
from pyomo.core import ( Any, Block, Constraint, Objective, Param, Var,
                         SortComponents, Transformation, TransformationFactory,
                         value, NonNegativeIntegers, Reals, NonNegativeReals,
                         Suffix, ComponentMap )
from pyomo.core.expr import differentiate
from pyomo.common.collections import ComponentSet
from pyomo.opt import SolverFactory
from pyomo.repn import generate_standard_repn

from pyomo.gdp import Disjunct, Disjunction, GDP_Error
from pyomo.gdp.util import ( verify_successful_solve, NORMAL,
                             clone_without_expression_components )

from pyomo.contrib.fme.fourier_motzkin_elimination import \
    Fourier_Motzkin_Elimination_Transformation

from six import iteritems

import logging

logger = logging.getLogger('pyomo.gdp.cuttingplane')

NAME_BUFFER = {}

def do_not_tighten(m):
    return m

def _get_constraint_exprs(constraints, hull_to_bigm_map):
    """Returns a list of expressions which are constrain.expr translated 
    into the bigm space, for each constraint in constraints.
    """
    cuts = []
    for cons in constraints:
        cuts.append(clone_without_expression_components( 
            cons.expr, substitute=hull_to_bigm_map))
    return cuts

def _constraint_tight(model, constraint):
    """
    Returns a list [a,b] where a is -1 if the lower bound is tight or
    slightly violated, b is 1 if the upper bound is tight of slightly
    violated, and [a,b]=[-1,1] if we have an exactly satisfied (or
    slightly violated) equality.
    """
    val = value(constraint.body)
    ans = [0, 0]
    if constraint.lower is not None:
        #if value(constraint.lower) >= val:
        if abs(value(constraint.lower) - val) <= 1e-4:
            # tight or in violation of LB
            ans[0] -= 1

    if constraint.upper is not None:
        #if value(constraint.upper) <= val:
        if abs(value(constraint.upper) - val) <= 1e-4:
            # tight or in violation of UB
            ans[1] += 1

    return ans

def _get_linear_approximation_expr(normal_vec, point):
    """Returns constraint linearly approximating constraint normal to normal_vec
    at point"""
    body = 0
    for coef, v in zip(point, normal_vec):
        body -= coef*v
    return body >= -sum(normal_vec[idx]*v.value for (idx, v) in
                       enumerate(point))

def _precompute_potentially_useful_constraints(transBlock_rHull,
                                               disaggregated_vars):
    instance_rHull = transBlock_rHull.model()
    constraints = transBlock_rHull.constraints_for_FME = []
    for constraint in instance_rHull.component_data_objects(
            Constraint,
            active=True,
            descend_into=Block,
            sort=SortComponents.deterministic):
        # we don't care about anything that does not involve at least one
        # disaggregated variable.
        repn = generate_standard_repn(constraint.body)
        for v in repn.linear_vars + repn.quadratic_vars + repn.nonlinear_vars:
            # ESJ: This is why disaggregated_vars is a ComponentSet
            if v in disaggregated_vars:
                constraints.append(constraint)
                break

def create_cuts_fme(transBlock_rHull, var_info, hull_to_bigm_map,
                    rBigM_linear_constraints, rHull_vars, disaggregated_vars,
                    norm, cut_threshold, zero_tolerance, integer_arithmetic):
    """Returns a cut which removes x* from the relaxed bigm feasible region.

    Finds all the constraints which are tight at xhat (assumed to be the 
    solution currently in instance_rHull), and calculates a composite normal
    vector by summing the vectors normal to each of these constraints. Then
    Fourier-Motzkin elimination is used to project the disaggregated variables
    out of the polyhedron formed by the composite normal and the collection 
    of tight constraints. This results in multiple cuts, of which we select
    one that cuts of x* by the greatest margin, as long as that margin is
    more than cut_threshold. If no cut satisfies the margin specified by 
    cut_threshold, we return None.

    Parameters
    -----------
    transBlock_rHull: transformation blcok on relaxed hull instance
    var_info: List of tuples (rBigM_var, rHull_var, xstar_param)
    hull_to_bigm_map: For expression substition, maps id(hull_var) to 
                      coresponding bigm var
    rBigM_linear_constraints: list of linear constraints in relaxed bigM
    rHull_vars: list of all variables in relaxed hull
    disaggregated_vars: ComponentSet of disaggregated variables in hull 
                        reformulation
    norm: norm used in the separation problem
    cut_threshold: Amount x* needs to be infeasible in generated cut in order
                   to consider the cut for addition to the bigM model.
    zero_tolerance: Tolerance at which a float will be treated as 0 during
                    Fourier-Motzkin elimination
    integer_arithmetic: boolean, whether or not to require Fourier-Motzkin
                        Elimination does integer arithmetic. Only possible 
                        when all data is integer.
    """
    instance_rHull = transBlock_rHull.model()
    # In the first iteration, we will compute a list of constraints that could
    # ever be interesting: Everything that involves at least one disaggregated
    # variable.
    if transBlock_rHull.component("constraints_for_FME") is None:
        _precompute_potentially_useful_constraints( transBlock_rHull,
                                                    disaggregated_vars)

    tight_constraints = Block()
    conslist = tight_constraints.constraints = Constraint(
        NonNegativeIntegers)
    conslist.construct()
    something_interesting = False
    for constraint in transBlock_rHull.constraints_for_FME:
        multipliers = _constraint_tight(instance_rHull, constraint)
        for multiplier in multipliers:
            if multiplier:
                something_interesting = True
                f = constraint.body
                firstDerivs = differentiate(f, wrt_list=rHull_vars)
                normal_vec = [multiplier*value(_) for _ in firstDerivs]
                # check if constraint is linear
                if f.polynomial_degree() == 1:
                    conslist[len(conslist)] = constraint.expr
                else: 
                    # we will use the linear approximation of this constraint at
                    # x_hat
                    conslist[len(conslist)] = _get_linear_approximation_expr(
                        normal_vec, rHull_vars)

    # NOTE: we now have all the tight Constraints (in the pyomo sense of the
    # word "Constraint"), but we are missing some variable bounds. The ones for
    # the disaggregated variables will be added by FME

    # It is possible that the separation problem returned a point in the
    # interior of the convex hull. It is also possible that the only active
    # constraints do not involve the disaggregated variables. In these
    # situations, there are not constraints from which to create a valid cut.
    if not something_interesting:
        return None

    tight_constraints.construct()
    logger.info("Calling FME transformation on %s constraints to eliminate"
                " %s variables" % (len(tight_constraints.constraints),
                                   len(disaggregated_vars)))
    TransformationFactory('contrib.fourier_motzkin_elimination').\
        apply_to(tight_constraints, vars_to_eliminate=disaggregated_vars,
                 zero_tolerance=zero_tolerance,
                 do_integer_arithmetic=integer_arithmetic,
                 projected_constraints_name="fme_constraints")
    fme_results = tight_constraints.fme_constraints
    projected_constraints = [cons for i, cons in iteritems(fme_results)]

    # we created these constraints with the variables from rHull. We
    # actually need constraints for BigM and rBigM now!
    cuts = _get_constraint_exprs(projected_constraints, hull_to_bigm_map)

    # We likely have some cuts that duplicate other constraints now. We will
    # filter them to make sure that they do in fact cut off x*. If that's the
    # case, we know they are not already in the BigM relaxation. Because they
    # came from FME, they are very likely redundant, so we'll keep the best one
    # we find
    best = 0
    best_cut = None
    cuts_to_keep = []
    for i, cut in enumerate(cuts):
        # x* is still in rBigM, so we can just remove this constraint if it
        # is satisfied at x*
        logger.info("FME: Post-processing cut %s" % cut)
        if value(cut):
            logger.info("FME:\t Doesn't cut off x*")
            continue
        # we have found a constraint which cuts of x* by some convincing amount
        # and is not already in rBigM. 
        cuts_to_keep.append(i)
        # We know cut is lb <= expr and that it's violated
        assert len(cut.args) == 2
        cut_off = value(cut.args[0]) - value(cut.args[1])
        if cut_off > cut_threshold and cut_off > best:
            best = cut_off
            best_cut = cut
            logger.info("FME:\t New best cut: Cuts off x* by %s." % best)

    # NOTE: this is not used right now, but it's not hard to imagine a world in
    # which we would want to keep multiple cuts from FME, so leaving it in for
    # now.
    cuts = [cuts[i] for i in cuts_to_keep]

    if best_cut is not None:
        return [best_cut]

    return None

def create_cuts_normal_vector(transBlock_rHull, var_info, hull_to_bigm_map,
                              rBigM_linear_constraints, rHull_vars,
                              disaggregated_vars, norm, cut_threshold,
                              zero_tolerance, integer_arithmetic):
    """Returns a cut which removes x* from the relaxed bigm feasible region.

    Ignores all parameters except var_info and cut_threshold, and constructs 
    a cut at x_hat, the projection of the relaxed bigM solution x* onto the hull,
    which is perpendicular to the vector from x* to x_hat.

    Note that this method will often lead to numerical difficulties since both
    x* and x_hat are solutions to optimization problems. To mitigate this,
    use some method of backing off the cut to make it a bit more conservative.

    Parameters
    -----------
    transBlock_rHull: transformation blcok on relaxed hull instance. Ignored by
                      this callback.
    var_info: List of tuples (rBigM_var, rHull_var, xstar_param)
    hull_to_bigm_map: For expression substition, maps id(hull_var) to 
                      coresponding bigm var. Ignored by this callback
    rBigM_linear_constraints: list of linear constraints in relaxed bigM.
                              Ignored by this callback.
    rHull_vars: list of all variables in relaxed hull. Ignored by this callback.
    disaggregated_vars: ComponentSet of disaggregated variables in hull 
                        reformulation. Ignored by this callback
    norm: The norm used in the separation problem, will be used to calculate
          the subgradient used to generate the cut
    cut_threshold: Amount x* needs to be infeasible in generated cut in order
                   to consider the cut for addition to the bigM model.
    zero_tolerance: Tolerance at which a float will be treated as 0 during
                    Fourier-Motzkin elimination. Ignored by this callback
    integer_arithmetic: Ignored by this callback (specifies FME use integer
                        arithmetic)
    """
    cutexpr = 0
    if norm == 2:
        for x_rbigm, x_hull, x_star in var_info:
            cutexpr += (x_hull.value - x_star.value)*(x_rbigm - x_hull.value)
    elif norm == float('inf'):
        duals = transBlock_rHull.model().dual
        if len(duals) == 0:
            raise GDP_Error("No dual information in the separation problem! "
                            "To use the infinity norm and the "
                            "create_cuts_normal_vector method, you must use "
                            "a solver which provides dual information.")
        i = 0
        for x_rbigm, x_hull, x_star in var_info:
            # ESJ: We wrote this so duals will be nonnegative
            mu_plus = value(duals[transBlock_rHull.inf_norm_linearization[i]])
            mu_minus = value(duals[transBlock_rHull.inf_norm_linearization[i+1]])
            assert mu_plus >= 0
            assert mu_minus >= 0
            cutexpr += (mu_plus - mu_minus)*(x_rbigm - x_hull.value)
            i += 2

    # make sure we're cutting off x* by enough.
    if value(cutexpr) < -cut_threshold:
        return [cutexpr >= 0]
    logger.warning("Generated cut did not remove relaxed BigM solution by more "
                   "than the specified threshold of %s. Stopping cut "
                   "generation." % cut_threshold)
    return None

def back_off_constraint_with_calculated_cut_violation(cut, transBlock_rHull,
                                                      bigm_to_hull_map, opt,
                                                      stream_solver, TOL):
    """Calculates the maximum violation of cut subject to the relaxed hull
    constraints. Increases this violation by TOL (to account for optimality 
    tolerance in solving the problem), and, if it finds that cut can be violated
    up to this tolerance, makes it more conservative such that it no longer can.

    Parameters
    ----------
    cut: The cut to be made more conservative, a Constraint
    transBlock_rHull: the relaxed hull model's transformation Block
    bigm_to_hull_map: Dictionary mapping ids of bigM variables to the 
                      corresponding variables on the relaxed hull instance
    opt: SolverFactory object for solving the maximum violation problem
    stream_solver: Whether or not to set tee=True while solving the maximum
                   violation problem.
    TOL: An absolute tolerance to be added to the calculated cut violation,
         to account for optimality tolerance in the maximum violation problem
         solve.
    """
    instance_rHull = transBlock_rHull.model()
    logger.info("Post-processing cut: %s" % cut.expr)
    # Take a constraint. We will solve a problem maximizing its violation
    # subject to rHull. We will add some user-specified tolerance to that
    # violation, and then add that much padding to it if it can be violated.
    transBlock_rHull.separation_objective.deactivate()

    transBlock_rHull.infeasibility_objective = Objective(
        expr=clone_without_expression_components(cut.body,
                                                 substitute=bigm_to_hull_map))

    results = opt.solve(instance_rHull, tee=stream_solver, load_solutions=False)
    if verify_successful_solve(results) is not NORMAL:
        logger.warning("Problem to determine how much to "
                       "back off the new cut "
                       "did not solve normally. Leaving the constraint as is, "
                       "which could lead to numerical trouble%s" % (results,))
        # restore the objective
        transBlock_rHull.del_component(transBlock_rHull.infeasibility_objective)
        transBlock_rHull.separation_objective.activate()
        return
    instance_rHull.solutions.load_from(results)

    # we're minimizing, val is <= 0
    val = value(transBlock_rHull.infeasibility_objective) - TOL
    if val <= 0:
        logger.info("\tBacking off cut by %s" % val)
        cut._body += abs(val)
    # else there is nothing to do: restore the objective
    transBlock_rHull.del_component(transBlock_rHull.infeasibility_objective)
    transBlock_rHull.separation_objective.activate()

def back_off_constraint_by_fixed_tolerance(cut, transBlock_rHull,
                                           bigm_to_hull_map, opt, stream_solver,
                                           TOL):
    """Makes cut more conservative by absolute tolerance TOL

    Parameters
    ----------
    cut: the cut to be made more conservative, a Constraint
    transBlock_rHull: the relaxed hull model's transformation Block. Ignored by
                      this callback
    bigm_to_hull_map: Dictionary mapping ids of bigM variables to the 
                      corresponding variables on the relaxed hull instance.
                      Ignored by this callback.
    opt: SolverFactory object. Ignored by this callback
    stream_solver: Whether or not to set tee=True while solving. Ignored by
                   this callback
    TOL: An absolute tolerance to be added to make cut more conservative.
    """
    cut._body += TOL

@TransformationFactory.register('gdp.cuttingplane',
                                doc="Relaxes a linear disjunctive model by "
                                "adding cuts from convex hull to Big-M "
                                "reformulation.")
class CuttingPlane_Transformation(Transformation):
    """Relax convex disjunctive model by forming the bigm relaxation and then
    iteratively adding cuts from the hull relaxation (or the hull relaxation
    after some basic steps) in order to strengthen the formulation.

    Note that gdp.cuttingplane is not a structural transformation: If variables
    on the model are fixed, they will be treated as data, and unfixing them
    after transformation will very likely result in an invalid model.

    This transformation accepts the following keyword arguments:
    
    Parameters
    ----------
    solver : Solver name (as string) to use to solve relaxed BigM and separation
             problems
    solver_options : dictionary of options to pass to the solver
    stream_solver : Whether or not to display solver output
    verbose : Enable verbose output from cuttingplanes algorithm
    cuts_name : Optional name for the IndexedConstraint containing the projected
                cuts (must be a unique name with respect to the instance)
    minimum_improvement_threshold : Stopping criterion based on improvement in
                                    Big-M relaxation. This is the minimum 
                                    difference in relaxed BigM objective
                                    values between consecutive iterations
    separation_objective_threshold : Stopping criterion based on separation 
                                     objective. If separation objective is not 
                                     at least this large, cut generation will 
                                     terminate.
    cut_filtering_threshold : Stopping criterion based on effectiveness of the 
                              generated cut: This is the amount by which 
                              a cut must be violated at the relaxed bigM 
                              solution in order to be added to the bigM model
    max_number_of_cuts : The maximum number of cuts to add to the big-M model
    norm : norm to use in the objective of the separation problem
    tighten_relaxation : callback to modify the GDP model before the hull 
                         relaxation is taken (e.g. could be used to perform 
                         basic steps)
    create_cuts : callback to create cuts using the solved relaxed bigM and hull
                  problems
    post_process_cut : callback to perform post-processing on created cuts
    back_off_problem_tolerance : tolerance to use while post-processing
    zero_tolerance : Tolerance at which a float will be considered 0 when
                     using Fourier-Motzkin elimination to create cuts.
    do_integer_arithmetic : Whether or not to require Fourier-Motzkin elimination
                            to do integer arithmetic. Only possible when all
                            data is integer.

    By default, the callbacks will be set such that the algorithm performed is
    as presented in [1], but with an additional post-processing procedure to
    reduce numerical error, which calculates the maximum violation of the cut 
    subject to the relaxed hull constraints, and then pads the constraint by 
    this violation plus an additional user-specified tolerance.

    In addition, the create_cuts_fme function provides an (exponential time)
    method of generating cuts which reduces numerical error (and can eliminate 
    it if all data is integer). It collects the hull constraints which are 
    tight at the solution of the separation problem. It creates a cut in the 
    extended space perpendicular to  a composite normal vector created by 
    summing the directions normal to these constraints. It then performs 
    fourier-motzkin elimination on the collection of constraints and the cut
    to project out the disaggregated variables. The resulting constraint which
    is most violated by the relaxed bigM solution is then returned.

    References
    ----------
        [1] Sawaya, N. W., Grossmann, I. E. (2005). A cutting plane method for 
        solving linear generalized disjunctive programming problems. Computers
        and Chemical Engineering, 29, 1891-1913 
    """

    CONFIG = ConfigBlock("gdp.cuttingplane")
    CONFIG.declare('solver', ConfigValue(
        default='ipopt',
        domain=str,
        description="""Solver to use for relaxed BigM problem and the separation
        problem""",
        doc="""
        This specifies the solver which will be used to solve LP relaxation
        of the BigM problem and the separation problem. Note that this solver
        must be able to handle a quadratic objective because of the separation
        problem.
        """
    ))
    CONFIG.declare('minimum_improvement_threshold', ConfigValue(
        default=0.01,
        domain=PositiveFloat,
        description="Threshold value for difference in relaxed bigM problem "
        "objectives used to decide when to stop adding cuts",
        doc="""
        If the difference between the objectives in two consecutive iterations is
        less than this value, the algorithm terminates without adding the cut
        generated in the last iteration.  
        """
    ))
    CONFIG.declare('separation_objective_threshold', ConfigValue(
        default=0.01,
        domain=PositiveFloat,
        description="Threshold value used to decide when to stop adding cuts: "
        "If separation problem objective is not at least this quantity, cut "
        "generation will terminate.",
        doc="""
        If the separation problem objective (distance between relaxed bigM 
        solution and its projection onto the relaxed hull feasible region)
        does not exceed this threshold, the algorithm will terminate.
        """
    ))
    CONFIG.declare('max_number_of_cuts', ConfigValue(
        default=100,
        domain=PositiveInt,
        description="The maximum number of cuts to add before the algorithm "
        "terminates.",
        doc="""
        If the algorithm does not terminate due to another criterion first,
        cut generation will stop after adding this many cuts.
        """
    ))
    CONFIG.declare('norm', ConfigValue(
        default=2,
        domain=In([2, float('inf')]),
        description="Norm to use in the separation problem: 2, or "
        "float('inf')",
        doc="""
        Norm used to calculate distance in the objective of the separation 
        problem which finds the nearest point on the hull relaxation region
        to the current solution of the relaxed bigm problem.

        Supported norms are the Euclidean norm (specify 2) and the infinity 
        norm (specify float('inf')). Note that the first makes the separation 
        problem objective quadratic and the latter makes it linear.
        """
    ))
    CONFIG.declare('verbose', ConfigValue(
        default=False,
        domain=bool,
        description="Flag to enable verbose output",
        doc="""
        If True, prints subproblem solutions, as well as potential and added cuts
        during algorithm.

        If False, only the relaxed BigM objective and minimal information about 
        cuts is logged.
        """
    ))
    CONFIG.declare('stream_solver', ConfigValue(
        default=False,
        domain=bool,
        description="""If true, sets tee=True for every solve performed over
        "the course of the algorithm"""
    ))
    CONFIG.declare('solver_options', ConfigBlock(
        implicit=True,
        description="Dictionary of solver options",
        doc="""
        Dictionary of solver options that will be set for the solver for both the
        relaxed BigM and separation problem solves.
        """
    ))
    CONFIG.declare('tighten_relaxation', ConfigValue(
        default=do_not_tighten,
        description="Callback which takes the GDP formulation and returns a "
        "GDP formulation with a tighter hull relaxation",
        doc="""
        Function which accepts the GDP formulation of the problem and returns
        a GDP formulation which the transformation will then take the hull
        reformulation of.

        Most typically, this callback would be used to apply basic steps before
        taking the hull reformulation, but anything which tightens the GDP can 
        be performed here.
        """
    ))
    CONFIG.declare('create_cuts', ConfigValue(
        default=create_cuts_normal_vector,
        description="Callback which generates a list of cuts, given the solved "
        "relaxed bigM and relaxed hull solutions. If no cuts can be "
        "generated, returns None",
        doc="""
        Callback to generate cuts to be added to the bigM problem based on 
        solutions to the relaxed bigM problem and the separation problem.

        Arguments
        ---------
        transBlock_rBigm: transformation block on relaxed bigM instance
        transBlock_rHull: transformation blcok on relaxed hull instance
        var_info: List of tuples (rBigM_var, rHull_var, xstar_param)
        hull_to_bigm_map: For expression substition, maps id(hull_var) to 
                          coresponding bigm var
        rBigM_linear_constraints: list of linear constraints in relaxed bigM
        rHull_vars: list of all variables in relaxed hull
        disaggregated_vars: ComponentSet of disaggregated variables in hull 
                            reformulation
        cut_threshold: Amount x* needs to be infeasible in generated cut in order
                       to consider the cut for addition to the bigM model.
        zero_tolerance: Tolerance at which a float will be treated as 0

        Returns
        -------
        list of cuts to be added to bigM problem (and relaxed bigM problem),
        represented as expressions using variables from the bigM model
        """
    ))
    CONFIG.declare('post_process_cut', ConfigValue(
        default=back_off_constraint_with_calculated_cut_violation,
        description="Callback which takes a generated cut and post processes "
        "it, presumably to back it off in the case of numerical error. Set to "
        "None if not post-processing is desired.",
        doc="""
        Callback to adjust a cut returned from create_cuts before adding it to
        the model, presumably to make it more conservative in case of numerical
        error.

        Arguments
        ---------
        cut: the cut to be made more conservative, a Constraint
        transBlock_rHull: the relaxed hull model's transformation Block.
        bigm_to_hull_map: Dictionary mapping ids of bigM variables to the 
                          corresponding variables on the relaxed hull instance.
        opt: SolverFactory object for subproblem solves in this procedure
        stream_solver: Whether or not to set tee=True while solving.
        TOL: A tolerance

        Returns
        -------
        None, modifies the cut in place
        """
    ))
    # back off problem tolerance (on top of the solver's (sometimes))
    CONFIG.declare('back_off_problem_tolerance', ConfigValue(
        default=1e-8,
        domain=NonNegativeFloat,
        description="Tolerance to pass to the post_process_cut callback.",
        doc="""
        Tolerance passed to the post_process_cut callback.

        Depending on the callback, different values could make sense, but 
        something on the order of the solver's optimality or constraint 
        tolerances is appropriate.
        """
    ))
    CONFIG.declare('cut_filtering_threshold', ConfigValue(
        default=0.001,
        domain=NonNegativeFloat,
        description="Tolerance used to decide if a cut removes x* from the "
        "relaxed BigM problem by enough to be added to the bigM problem.",
        doc="""
        Absolute tolerance used to decide whether to keep a cut. We require
        that, when evaluated at x* (the relaxed BigM optimal solution), the 
        cut be infeasible by at least this tolerance.
        """
    ))
    CONFIG.declare('zero_tolerance', ConfigValue(
        default=1e-9,
        domain=NonNegativeFloat,
        description="Tolerance at which floats are assumed to be 0 while "
        "performing Fourier-Motzkin elimination",
        doc="""
        Only relevant when create_cuts=create_cuts_fme, this sets the 
        zero_tolerance option for the Fourier-Motzkin elimination transformation.
        """
    ))
    CONFIG.declare('do_integer_arithmetic', ConfigValue(
        default=False,
        domain=bool,
        description="Only relevant if using Fourier-Motzkin Elimination (FME) "
        "and if all problem data is integer, requires FME transformation to "
        "perform integer arithmetic to eliminate numerical error.",
        doc="""
        Only relevant when create_cuts=create_cuts_fme and if all problem data 
        is integer, this sets the do_integer_arithmetic flag to true for the 
        FME transformation, meaning that the projection to the big-M space 
        can be done with exact precision.
        """
    ))
    CONFIG.declare('cuts_name', ConfigValue(
        default=None,
        domain=str,
        description="Optional name for the IndexedConstraint containing the "
        "projected cuts. Must be a unique name with respect to the "
        "instance.",
        doc="""
        Optional name for the IndexedConstraint containing the projected 
        constraints. If not specified, the cuts will be stored on a 
        private block created by the transformation, so if you want access 
        to them after the transformation, use this argument.

        Must be a string which is a unique component name with respect to the 
        Block on which the transformation is called.
        """
    ))
    def __init__(self):
        super(CuttingPlane_Transformation, self).__init__()

    def _apply_to(self, instance, bigM=None, **kwds):
        log_level = logger.getEffectiveLevel()
        try:
            assert not NAME_BUFFER
            self._config = self.CONFIG(kwds.pop('options', {}))
            self._config.set_value(kwds)

            if self._config.verbose and log_level > logging.INFO:
                logger.setLevel(logging.INFO)
                self.verbose = True
            elif log_level <= logging.INFO:
                self.verbose = True
            else:
                self.verbose = False

            (instance_rBigM, cuts_obj, instance_rHull, var_info, 
             transBlockName) = self._setup_subproblems( instance, bigM,
                                                        self._config.\
                                                        tighten_relaxation)

            self._generate_cuttingplanes( instance_rBigM, cuts_obj,
                                          instance_rHull, var_info,
                                          transBlockName)

            # restore integrality
            TransformationFactory('core.relax_integer_vars').apply_to(instance,
                                                                      undo=True)
        finally:
            del self._config
            del self.verbose
            # clear the global name buffer
            NAME_BUFFER.clear()
            # restore logging level
            logger.setLevel(log_level)

    def _setup_subproblems(self, instance, bigM, tighten_relaxation_callback):
        # create transformation block
        transBlockName, transBlock = self._add_transformation_block(instance)

        # We store a list of all vars so that we can efficiently
        # generate maps among the subproblems

        transBlock.all_vars = list(v for v in instance.component_data_objects(
            Var,
            descend_into=(Block, Disjunct),
            sort=SortComponents.deterministic) if not v.is_fixed())

        # we'll store all the cuts we add together
        nm = self._config.cuts_name
        if nm is None:
            cuts_obj = transBlock.cuts = Constraint(NonNegativeIntegers)
        else:
            # check that this really is an available name
            if instance.component(nm) is not None:
                raise GDP_Error("cuts_name was specified as '%s', but this is "
                                "already a component on the instance! Please "
                                "specify a unique name." % nm)
            instance.add_component(nm, Constraint(NonNegativeIntegers))
            cuts_obj = instance.component(nm)

        # get bigM and hull relaxations
        bigMRelaxation = TransformationFactory('gdp.bigm')
        hullRelaxation = TransformationFactory('gdp.hull')
        relaxIntegrality = TransformationFactory('core.relax_integer_vars')

        #
        # Generate the Hull relaxation (used for the separation
        # problem to generate cutting planes)
        #
        tighter_instance = tighten_relaxation_callback(instance)
        instance_rHull = hullRelaxation.create_using(tighter_instance)
        relaxIntegrality.apply_to(instance_rHull,
                                  transform_deactivated_blocks=True)

        #
        # Reformulate the instance using the BigM relaxation (this will
        # be the final instance returned to the user)
        #
        bigMRelaxation.apply_to(instance, bigM=bigM)

        #
        # Generate the continuous relaxation of the BigM transformation. We'll
        # restore it at the end.
        #
        relaxIntegrality.apply_to(instance, transform_deactivated_blocks=True)

        #
        # Add the xstar parameter for the Hull problem
        #
        transBlock_rHull = instance_rHull.component(transBlockName)
        #
        # this will hold the solution to rbigm each time we solve it. We
        # add it to the transformation block so that we don't have to
        # worry about name conflicts.
        transBlock_rHull.xstar = Param( range(len(transBlock.all_vars)),
                                        mutable=True, default=0, within=Reals)

        # we will add a block that we will deactivate to use to store the
        # extended space cuts. We never need to solve these, but we need them to
        # be constructed for the sake of Fourier-Motzkin Elimination
        extendedSpaceCuts = transBlock_rHull.extendedSpaceCuts = Block()
        extendedSpaceCuts.deactivate()
        extendedSpaceCuts.cuts = Constraint(Any)

        #
        # Generate the mapping between the variables on all the
        # instances and the xstar parameter.
        #
        var_info = [
            (v, # this is the bigM variable
             transBlock_rHull.all_vars[i],
             transBlock_rHull.xstar[i])
            for i,v in enumerate(transBlock.all_vars)]

        # NOTE: we wait to add the separation objective to the rHull problem
        # because it is best to do it in the first iteration, so that we can
        # skip stale variables.

        return (instance, cuts_obj, instance_rHull, var_info, transBlockName)

    # this is the map that I need to translate my projected cuts and add
    # them to bigM
    def _create_hull_to_bigm_substitution_map(self, var_info):
        return dict((id(var_info[i][1]), var_info[i][0]) for i in
                    range(len(var_info)))

    # this map is needed to solve the back-off problem for post-processing
    def _create_bigm_to_hull_substition_map(self, var_info):
        return dict((id(var_info[i][0]), var_info[i][1]) for i in
                    range(len(var_info)))

    def _get_disaggregated_vars(self, hull):
        disaggregatedVars = ComponentSet()
        hull_xform = TransformationFactory('gdp.hull')
        for disjunction in hull.component_data_objects( Disjunction,
                                                        descend_into=(Disjunct,
                                                                      Block)):
            for disjunct in disjunction.disjuncts:
                if disjunct.transformation_block is not None:
                    transBlock = disjunct.transformation_block()
                    for v in transBlock.disaggregatedVars.\
                        component_data_objects(Var):
                        disaggregatedVars.add(v)
                
        return disaggregatedVars

    def _get_rBigM_obj_and_constraints(self, instance_rBigM):
        # We try to grab the first active objective. If there is more
        # than one, the writer will yell when we try to solve below. If
        # there are 0, we will yell here.
        rBigM_obj = next(instance_rBigM.component_data_objects(
            Objective, active=True), None)
        if rBigM_obj is None:
            raise GDP_Error("Cannot apply cutting planes transformation "
                            "without an active objective in the model!")

        #
        # Collect all of the linear constraints that are in the rBigM
        # instance. We will need these so that we can compare what we get from
        # FME to them and make sure we aren't adding redundant constraints to
        # the model. For convenience, we will make sure they are all in the form
        # lb <= expr (so we will break equality constraints)
        #
        fme = TransformationFactory('contrib.fourier_motzkin_elimination')
        rBigM_linear_constraints = []
        for cons in instance_rBigM.component_data_objects(
                Constraint,
                descend_into=Block,
                sort=SortComponents.deterministic,
                active=True):
            body = cons.body
            if body.polynomial_degree() != 1:
                # We will never get a nonlinear constraint out of FME, so we
                # don't risk it being identical to this one.
                continue

            # TODO: Guess this shouldn't have been private...
            rBigM_linear_constraints.extend(fme._process_constraint(cons))

        # [ESJ Aug 13 2020] NOTE: We actually don't need to worry about variable
        # bounds here because the FME transformation will take care of them
        # (i.e. convert those of the disaggregated variables to constraints for
        # the purposes of the projection.)

        return rBigM_obj, rBigM_linear_constraints

    def _generate_cuttingplanes( self, instance_rBigM, cuts_obj, instance_rHull,
                                 var_info, transBlockName):

        opt = SolverFactory(self._config.solver)
        stream_solver = self._config.stream_solver
        opt.options = dict(self._config.solver_options)

        improving = True
        prev_obj = None
        epsilon = self._config.minimum_improvement_threshold
        cuts = None

        transBlock_rHull = instance_rHull.component(transBlockName)

        rBigM_obj, rBigM_linear_constraints = self.\
                                              _get_rBigM_obj_and_constraints(
                                                  instance_rBigM)

        # Get list of all variables in the rHull model which we will use when
        # calculating the composite normal vector.
        rHull_vars = [i for i in instance_rHull.component_data_objects(
            Var,
            descend_into=Block,
            sort=SortComponents.deterministic)]

        # collect a list of disaggregated variables.
        disaggregated_vars = self._get_disaggregated_vars( instance_rHull)

        hull_to_bigm_map = self._create_hull_to_bigm_substitution_map(var_info)
        bigm_to_hull_map = self._create_bigm_to_hull_substition_map(var_info)
        xhat = ComponentMap()

        while (improving):
            # solve rBigM, solution is xstar
            results = opt.solve(instance_rBigM, tee=stream_solver,
                                load_solutions=False)
            if verify_successful_solve(results) is not NORMAL:
                logger.warning("Relaxed BigM subproblem "
                               "did not solve normally. Stopping cutting "
                               "plane generation.\n\n%s" % (results,))
                return
            instance_rBigM.solutions.load_from(results)

            rBigM_objVal = value(rBigM_obj)
            logger.warning("rBigM objective = %s" % (rBigM_objVal,))

            #
            # Add the separation objective to the hull subproblem if it's not
            # there already (so in the first iteration). We're waiting until now
            # to avoid it including variables that came back stale from the
            # rbigm solve.
            #
            if transBlock_rHull.component("separation_objective") is None:
                self._add_separation_objective(var_info, transBlock_rHull)
            
            # copy over xstar
            logger.info("x* is:")
            for x_rbigm, x_hull, x_star in var_info:
                if not x_rbigm.stale:
                    x_star.value = x_rbigm.value
                    # initialize the X values
                    x_hull.value = x_rbigm.value    
                if self.verbose:
                    logger.info("\t%s = %s" % 
                                (x_rbigm.getname(fully_qualified=True,
                                                 name_buffer=NAME_BUFFER),
                                 x_rbigm.value))

            # compare objectives: check absolute difference close to 0, relative
            # difference further from 0.
            if prev_obj is None:
                improving = True
            else:
                obj_diff = prev_obj - rBigM_objVal
                improving = ( abs(obj_diff) > epsilon if abs(rBigM_objVal) < 1
                             else abs(obj_diff/prev_obj) > epsilon )

            # solve separation problem to get xhat.
            results = opt.solve(instance_rHull, tee=stream_solver,
                                load_solutions=False)
            if verify_successful_solve(results) is not NORMAL:
                logger.warning("Hull separation subproblem "
                               "did not solve normally. Stopping cutting "
                               "plane generation.\n\n%s" % (results,))
                return
            instance_rHull.solutions.load_from(results)
            logger.warning("separation problem objective value: %s" %
                           value(transBlock_rHull.separation_objective))

            # save xhat to initialize rBigM with in the next iteration
            if self.verbose:
                logger.info("xhat is: ")
            for x_rbigm, x_hull, x_star in var_info:
                xhat[x_rbigm] = value(x_hull)
                if self.verbose:
                    logger.info("\t%s = %s" % 
                                (x_hull.getname(fully_qualified=True,
                                                name_buffer=NAME_BUFFER), 
                                 x_hull.value))

            # [JDS 19 Dec 18] Note: we check that the separation objective was
            # significantly nonzero.  If it is too close to zero, either the
            # rBigM solution was in the convex hull, or the separation vector is
            # so close to zero that the resulting cut is likely to have
            # numerical issues.
            if value(transBlock_rHull.separation_objective) < \
<<<<<<< HEAD
               self._config.separation_objective_threshold:
=======
               self._config.separation_objective_threhold:
                logger.warning("Separation problem objective below threshold of"
                               " %s: Stopping cut generation." %
                               self._config.separation_objective_threhold)
>>>>>>> c0fca3ee
                break

            cuts = self._config.create_cuts(transBlock_rHull, var_info,
                                            hull_to_bigm_map,
                                            rBigM_linear_constraints,
                                            rHull_vars, disaggregated_vars,
                                            self._config.norm,
                                            self._config.cut_filtering_threshold,
                                            self._config.zero_tolerance,
                                            self._config.do_integer_arithmetic)
           
            # We are done if the cut generator couldn't return a valid cut
            if cuts is None:
                logger.warning("Did not generate a valid cut, stopping cut "
                               "generation.")
                break
            if not improving:
                logger.warning("Difference in relaxed BigM problem objective "
                               "values from past two iterations is below "
                               "threshold of %s: Stopping cut generation." %
                               epsilon)
                break

            for cut in cuts:
                # we add the cut to the model and then post-process it in place.
                cut_number = len(cuts_obj)
                logger.warning("Adding cut %s to BigM model." % (cut_number,))
                cuts_obj.add(cut_number, cut)
                if self._config.post_process_cut is not None:
                    self._config.post_process_cut(
                        cuts_obj[cut_number], transBlock_rHull,
                        bigm_to_hull_map, opt, stream_solver,
                        self._config.back_off_problem_tolerance)

            if cut_number + 1 == self._config.max_number_of_cuts:
                logger.warning("Reached maximum number of cuts.")
                break
                
            prev_obj = rBigM_objVal

            # Initialize rbigm with xhat (for the next iteration)
            for x_rbigm, x_hull, x_star in var_info:
                x_rbigm.value = xhat[x_rbigm]

    def _add_transformation_block(self, instance):
        # creates transformation block with a unique name based on name, adds it
        # to instance, and returns it.
        transBlockName = unique_component_name(
            instance,
            '_pyomo_gdp_cuttingplane_transformation')
        transBlock = Block()
        instance.add_component(transBlockName, transBlock)
        return transBlockName, transBlock


    def _add_separation_objective(self, var_info, transBlock_rHull):
        # creates the separation objective. That is just adding an objective for
        # Euclidean norm, it means adding an auxilary variable to linearize the
        # L-infinity norm. We do this assuming that rBigM has been solved, and
        # if any variables come back stale, we leave them out of the separation
        # problem, as they aren't doing anything and they could cause numerical
        # issues later.

        # Deactivate any/all other objectives
        for o in transBlock_rHull.model().component_data_objects(Objective):
            o.deactivate()
        norm = self._config.norm
        to_delete = []

        if norm == 2:
            obj_expr = 0
            for i, (x_rbigm, x_hull, x_star) in enumerate(var_info):
                if not x_rbigm.stale:
                    obj_expr += (x_hull - x_star)**2
                else:
                    if self.verbose:
                        logger.info("The variable %s will not be included in "
                                    "the separation problem: It was stale in "
                                    "the rBigM solve." % x_rbigm.getname(
                                        fully_qualified=True,
                                        name_buffer=NAME_BUFFER))
                    to_delete.append(i)
        elif norm == float('inf'):
            u = transBlock_rHull.u = Var(domain=NonNegativeReals)
            inf_cons = transBlock_rHull.inf_norm_linearization = Constraint(
                NonNegativeIntegers)
            i = 0
            for j, (x_rbigm, x_hull, x_star) in enumerate(var_info):
                if not x_rbigm.stale:
                    # NOTE: these are written as >= constraints so that we know
                    # the duals will come back nonnegative.
                    inf_cons[i] = u  - x_hull >= - x_star
                    inf_cons[i+1] = u + x_hull >= x_star
                    i += 2
                else:
                    if self.verbose:
                        logger.info("The variable %s will not be included in "
                                    "the separation problem: It was stale in "
                                    "the rBigM solve." % x_rbigm.getname(
                                        fully_qualified=True,
                                        name_buffer=NAME_BUFFER))
                    to_delete.append(j)
            # we'll need the duals of these to get the subgradient
            self._add_dual_suffix(transBlock_rHull.model())
            obj_expr = u
        
        # delete the unneeded x_stars so that we don't add cuts involving
        # useless variables later.
        for i in sorted(to_delete, reverse=True):
            del var_info[i]

        # add separation objective to transformation block
        transBlock_rHull.separation_objective = Objective(expr=obj_expr)

    def _add_dual_suffix(self, rHull):
        # rHull is our model and we aren't giving it back (unless in the future
        # we we add a callback to do basic steps to it...), so we just check if
        # dual is there. If it's a Suffix, we'll borrow it. If it's something
        # else we'll rename it and add the Suffix.
        dual = rHull.component("dual")
        if dual is None:
            rHull.dual = Suffix(direction=Suffix.IMPORT)
        else:
            if dual.ctype is Suffix:
                return
            rHull.del_component(dual)
            rHull.dual = Suffix(direction=Suffix.IMPORT)
            rHull.add_component(unique_component_name(rHull, "dual"), dual)<|MERGE_RESOLUTION|>--- conflicted
+++ resolved
@@ -66,14 +66,12 @@
     val = value(constraint.body)
     ans = [0, 0]
     if constraint.lower is not None:
-        #if value(constraint.lower) >= val:
-        if abs(value(constraint.lower) - val) <= 1e-4:
+        if value(constraint.lower) >= val:
             # tight or in violation of LB
             ans[0] -= 1
 
     if constraint.upper is not None:
-        #if value(constraint.upper) <= val:
-        if abs(value(constraint.upper) - val) <= 1e-4:
+        if value(constraint.upper) <= val:
             # tight or in violation of UB
             ans[1] += 1
 
@@ -958,14 +956,10 @@
             # so close to zero that the resulting cut is likely to have
             # numerical issues.
             if value(transBlock_rHull.separation_objective) < \
-<<<<<<< HEAD
                self._config.separation_objective_threshold:
-=======
-               self._config.separation_objective_threhold:
                 logger.warning("Separation problem objective below threshold of"
                                " %s: Stopping cut generation." %
-                               self._config.separation_objective_threhold)
->>>>>>> c0fca3ee
+                               self._config.separation_objective_threshold)
                 break
 
             cuts = self._config.create_cuts(transBlock_rHull, var_info,
