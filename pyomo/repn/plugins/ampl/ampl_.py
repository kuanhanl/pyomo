#  ___________________________________________________________________________
#
#  Pyomo: Python Optimization Modeling Objects
#  Copyright 2017 National Technology and Engineering Solutions of Sandia, LLC
#  Under the terms of Contract DE-NA0003525 with National Technology and
#  Engineering Solutions of Sandia, LLC, the U.S. Government retains certain
#  rights in this software.
#  This software is distributed under the 3-clause BSD License.
#  ___________________________________________________________________________

#
# AMPL Problem Writer Plugin
#

__all__ = ['ProblemWriter_nl']

try:
    basestring
except:
    basestring = str

import itertools
import logging
import operator
import os
import time
from math import isclose

<<<<<<< HEAD
from pyutilib.misc import PauseGC
=======
from pyutilib.math.util import isclose
>>>>>>> 263d5b1a

from pyomo.common.gc_manager import PauseGC
from pyomo.opt import ProblemFormat, AbstractProblemWriter, WriterFactory
from pyomo.core.expr import current as EXPR
from pyomo.core.expr.numvalue import (NumericConstant,
                                      native_numeric_types,
                                      value,
                                      is_fixed)
from pyomo.core.base import SymbolMap, NameLabeler, _ExpressionData, SortComponents, var, param, Var, ExternalFunction, ComponentMap, Objective, Constraint, SOSConstraint, Suffix
import pyomo.core.base.suffix
from pyomo.repn.standard_repn import generate_standard_repn

import pyomo.core.kernel.suffix
from pyomo.core.kernel.block import IBlock
from pyomo.core.kernel.expression import IIdentityExpression
from pyomo.core.kernel.variable import IVariable

from six import itervalues, iteritems
from six.moves import xrange, zip

logger = logging.getLogger('pyomo.core')

_intrinsic_function_operators = {
    'log':    'o43',
    'log10':  'o42',
    'sin':    'o41',
    'cos':    'o46',
    'tan':    'o38',
    'sinh':   'o40',
    'cosh':   'o45',
    'tanh':   'o37',
    'asin':   'o51',
    'acos':   'o53',
    'atan':   'o49',
    'exp':    'o44',
    'sqrt':   'o39',
    'asinh':  'o50',
    'acosh':  'o52',
    'atanh':  'o47',
    'pow':    'o5',
    'abs':    'o15',
    'ceil':   'o13',
    'floor':  'o14'
}

# build string templates
def _build_op_template():
    _op_template = {}
    _op_comment = {}

    prod_template = "o2{C}\n"
    prod_comment = "\t#*"
    div_template = "o3{C}\n"
    div_comment = "\t#/"
    _op_template[EXPR.ProductExpression] = prod_template
    _op_comment[EXPR.ProductExpression] = prod_comment
    _op_template[EXPR.DivisionExpression] = div_template
    _op_comment[EXPR.DivisionExpression] = div_comment
    _op_template[EXPR.ReciprocalExpression] = div_template
    _op_comment[EXPR.ReciprocalExpression] = div_comment

    _op_template[EXPR.ExternalFunctionExpression] = ("f%d %d{C}\n", #function
                                                      "h%d:%s{C}\n") #string arg
    _op_comment[EXPR.ExternalFunctionExpression] = ("\t#%s", #function
                                                     "")      #string arg

    for opname in _intrinsic_function_operators:
        _op_template[opname] = _intrinsic_function_operators[opname]+"{C}\n"
        _op_comment[opname] = "\t#"+opname

    _op_template[EXPR.Expr_ifExpression] = "o35{C}\n"
    _op_comment[EXPR.Expr_ifExpression] = "\t#if"

    _op_template[EXPR.InequalityExpression] = ("o21{C}\n", # and
                                                "o22{C}\n", # <
                                                "o23{C}\n") # <=
    _op_comment[EXPR.InequalityExpression] = ("\t#and", # and
                                               "\t#lt",  # <
                                               "\t#le")  # <=

    _op_template[EXPR.EqualityExpression] = "o24{C}\n"
    _op_comment[EXPR.EqualityExpression] = "\t#eq"

    _op_template[var._VarData] = "v%d{C}\n"
    _op_comment[var._VarData] = "\t#%s"

    _op_template[param._ParamData] = "n%r{C}\n"
    _op_comment[param._ParamData] = ""

    _op_template[NumericConstant] = "n%r{C}\n"
    _op_comment[NumericConstant] = ""

    _op_template[EXPR.SumExpressionBase] = (
        "o54{C}\n%d\n", # nary +
        "o0{C}\n",      # +
        "o2\n" + _op_template[NumericConstant] ) # * coef
    _op_comment[EXPR.SumExpressionBase] = ("\t#sumlist", # nary +
                                        "\t#+",       # +
                                        _op_comment[NumericConstant]) # * coef
    _op_template[EXPR.NegationExpression] = "o16{C}\n"
    _op_comment[EXPR.NegationExpression] = "\t#-"

    return _op_template, _op_comment



def _get_bound(exp):
    if exp is None:
        return None
    if is_fixed(exp):
        return value(exp)
    raise ValueError("non-fixed bound or weight: " + str(exp))

class StopWatch(object):

    def __init__(self):
        self.start = time.time()

    def report(self, msg):
        print(msg+" (seconds): "+str(time.time()-self.start))

    def reset(self):
        self.start = time.time()

class _Counter(object):

    def __init__(self, start):
        self._id = start

    def __call__(self, obj):
        tmp = self._id
        self._id += 1
        return tmp

class ModelSOS(object):

    class AmplSuffix(object):

        def __init__(self,name):
            self.name = name
            self.ids = []
            self.vals = []

        def add(self,idx,val):
            if idx in self.ids:
                raise RuntimeError(
                    "The NL file format does not support multiple nonzero "
                    "values for a single component and suffix. \n"
                    "Suffix Name:  %s\n"
                    "Component ID: %s\n" % (self.name, idx))
            else:
                self.ids.append(idx)
                self.vals.append(val)

        def genfilelines(self):
            base_line = "{0} {1}\n"
            return [base_line.format(idx, val)
                    for idx, val in zip(self.ids,self.vals) if val != 0]

        def is_empty(self):
            return not bool(len(self.ids))

    def __init__(self,ampl_var_id, varID_map):

        self.ampl_var_id = ampl_var_id
        self.sosno = self.AmplSuffix('sosno')
        self.ref = self.AmplSuffix('ref')
        self.block_cntr = 0
        self.varID_map = varID_map

    def count_constraint(self,soscondata):

        ampl_var_id = self.ampl_var_id
        varID_map = self.varID_map

        if hasattr(soscondata, 'get_items'):
            sos_items = list(soscondata.get_items())
        else:
            sos_items = list(soscondata.items())

        if len(sos_items) == 0:
            return

        level = soscondata.level

        # Identifies the the current set from others in the NL file
        self.block_cntr += 1

        # If SOS1, the identifier must be positive
        # if SOS2, the identifier must be negative
        sign_tag = None
        if level == 1:
            sign_tag = 1
        elif level == 2:
            sign_tag = -1
        else:
            raise ValueError("SOSContraint '%s' has sos type='%s', "
                             "which is not supported by the NL file interface" \
                                 % (soscondata.name, level))

        for vardata, weight in sos_items:
            weight = _get_bound(weight)
            if weight < 0:
                raise ValueError(
                    "Cannot use negative weight %f "
                    "for variable %s is special ordered "
                    "set %s " % (weight, vardata.name, soscondata.name))
            if vardata.fixed:
                raise ValueError(
                    "SOSConstraint '%s' includes a fixed Variable '%s'. "
                    "This is currently not supported. Deactivate this constraint "
                    "in order to proceed"
                    % (soscondata.name, vardata.name))

            ID = ampl_var_id[varID_map[id(vardata)]]
            self.sosno.add(ID,self.block_cntr*sign_tag)
            self.ref.add(ID,weight)

class RepnWrapper(object):

    __slots__ = ('repn','linear_vars','nonlinear_vars')

    def __init__(self,repn,linear,nonlinear):
        self.repn = repn
        self.linear_vars = linear
        self.nonlinear_vars = nonlinear


@WriterFactory.register('nl', 'Generate the corresponding AMPL NL file.')
class ProblemWriter_nl(AbstractProblemWriter):


    def __init__(self):
        AbstractProblemWriter.__init__(self, ProblemFormat.nl)
        self._ampl_var_id = {}
        self._ampl_con_id = {}
        self._ampl_obj_id = {}
        self._OUTPUT = None
        self._varID_map = None

    def __call__(self,
                 model,
                 filename,
                 solver_capability,
                 io_options):

        # Rebuild the OP template (as the expression tree system may
        # have been switched)
        _op_template, _op_comment = _build_op_template()

        # Make sure not to modify the user's dictionary, they may be
        # reusing it outside of this call
        io_options = dict(io_options)

        # NOTE: io_options is a simple dictionary of keyword-value pairs
        #       specific to this writer. that said, we are not good
        #       about enforcing consistency between the io_options and
        #       kwds - arguably, we should go with the former or the
        #       latter, but not support both. then again, the kwds are
        #       not used anywhere within this function.

        # Print timing after writing each section of the NL file
        show_section_timing = io_options.pop("show_section_timing", False)

        # Skip writing constraints whose body section is fixed (i.e., no variables)
        skip_trivial_constraints = io_options.pop("skip_trivial_constraints", False)

        # How much effort do we want to put into ensuring the
        # NL file is written deterministically for a Pyomo model:
        #    0 : None
        #    1 : sort keys of indexed components (default)
        #    2 : sort keys AND sort names (over declaration order)
        file_determinism = io_options.pop("file_determinism", 1)

        # Write the corresponding .row and .col files for the NL files
        # identifying variable and constraint indices in the NLP
        # matrix.
        symbolic_solver_labels = io_options.pop("symbolic_solver_labels", False)

        # If False, we raise an error if fixed variables are
        # encountered in the list of active variables (i.e., an
        # expression containing some fixed variable was not
        # preprocessed after the variable was fixed). If True, we
        # allow this case and modify the variable bounds section to
        # fix the variable.
        output_fixed_variable_bounds = \
                io_options.pop("output_fixed_variable_bounds", False)

        # If False, unused variables will not be included in
        # the NL file. Otherwise, include all variables in
        # the bounds sections.
        include_all_variable_bounds = \
            io_options.pop("include_all_variable_bounds", False)

        if len(io_options):
            raise ValueError(
                "ProblemWriter_nl passed unrecognized io_options:\n\t" +
                "\n\t".join("%s = %s" % (k,v) for k,v in iteritems(io_options)))

        if filename is None:
            filename = model.name + ".nl"

        # Generate the operator strings templates. The value of
        # symbolic_solver_labels determines whether or not to
        # include "nl comments" (the equivalent AMPL functionality
        # is "option nl_comments 1").
        self._op_string = {}
        for optype in _op_template:
            template_str = _op_template[optype]
            comment_str = _op_comment[optype]
            if type(template_str) is tuple:
                op_strings = []
                for i in xrange(len(template_str)):
                    if symbolic_solver_labels:
                        op_strings.append(template_str[i].format(C=comment_str[i]))
                    else:
                        op_strings.append(template_str[i].format(C=""))
                self._op_string[optype] = tuple(op_strings)
            else:
                if symbolic_solver_labels:
                    self._op_string[optype] = template_str.format(C=comment_str)
                else:
                    self._op_string[optype] = template_str.format(C="")

        # making these attributes so they do not need to be
        # passed into _print_nonlinear_terms_NL
        self._symbolic_solver_labels = symbolic_solver_labels
        self._output_fixed_variable_bounds = output_fixed_variable_bounds
        # Speeds up calling name on every component when
        # writing .row and .col files (when symbolic_solver_labels is True)
        self._name_labeler = NameLabeler()

        # Pause the GC for the duration of this method
        with PauseGC() as pgc:
            with open(filename,"w") as f:
                self._OUTPUT = f
                symbol_map = self._print_model_NL(
                    model,
                    solver_capability,
                    show_section_timing=show_section_timing,
                    skip_trivial_constraints=skip_trivial_constraints,
                    file_determinism=file_determinism,
                    include_all_variable_bounds=include_all_variable_bounds)

        self._symbolic_solver_labels = False
        self._output_fixed_variable_bounds = False
        self._name_labeler = None

        self._OUTPUT = None
        self._varID_map = None
        self._op_string = None
        return filename, symbol_map

    def _print_quad_term(self, v1, v2):
        OUTPUT = self._OUTPUT
        if v1 is not v2:
            prod_str = self._op_string[EXPR.ProductExpression]
            OUTPUT.write(prod_str)
            self._print_nonlinear_terms_NL(v1)
            self._print_nonlinear_terms_NL(v2)
        else:
            intr_expr_str = self._op_string['pow']
            OUTPUT.write(intr_expr_str)
            self._print_nonlinear_terms_NL(v1)
            OUTPUT.write(self._op_string[NumericConstant] % (2))

    def _print_standard_quadratic_NL(self,
                                     quadratic_vars,
                                     quadratic_coefs):
        OUTPUT = self._OUTPUT
        nary_sum_str, binary_sum_str, coef_term_str = \
            self._op_string[EXPR.SumExpressionBase]
        assert len(quadratic_vars) == len(quadratic_coefs)
        if len(quadratic_vars) == 1:
            pass
        else:
            if len(quadratic_vars) == 2:
                OUTPUT.write(binary_sum_str)
            else:
                assert len(quadratic_vars) > 2
                OUTPUT.write(nary_sum_str % (len(quadratic_vars)))
            # now we need to do a sort to ensure deterministic output
            # as the compiled quadratic representation does not preserve
            # any ordering
            old_quadratic_vars = quadratic_vars
            old_quadratic_coefs = quadratic_coefs
            self_varID_map = self._varID_map
            quadratic_vars = []
            quadratic_coefs = []
            for (i, (v1, v2)) in sorted(enumerate(old_quadratic_vars),
                                        key=lambda x: (self_varID_map[id(x[1][0])],
                                                       self_varID_map[id(x[1][1])])):
                quadratic_coefs.append(old_quadratic_coefs[i])
                if self_varID_map[id(v1)] <= self_varID_map[id(v2)]:
                    quadratic_vars.append((v1,v2))
                else:
                    quadratic_vars.append((v2,v1))
        for i in range(len(quadratic_vars)):
            coef = quadratic_coefs[i]
            v1, v2 = quadratic_vars[i]
            if coef != 1:
                OUTPUT.write(coef_term_str % (coef))
            self._print_quad_term(v1, v2)

    def _print_nonlinear_terms_NL(self, exp):
        OUTPUT = self._OUTPUT
        exp_type = type(exp)
        # JDS: check list first so that after this, we know that exp
        # must be some form of NumericValue
        if exp_type is list:
            # this is an implied summation of expressions (we did not
            # create a new sum expression for efficiency) this should
            # be a list of tuples where [0] is the coeff and [1] is
            # the expr to write
            nary_sum_str, binary_sum_str, coef_term_str = \
                self._op_string[EXPR.SumExpressionBase]
            n = len(exp)
            if n > 2:
                OUTPUT.write(nary_sum_str % (n))
                for i in xrange(0,n):
                    assert(exp[i].__class__ is tuple)
                    coef = exp[i][0]
                    child_exp = exp[i][1]
                    if coef != 1:
                        OUTPUT.write(coef_term_str % (coef))
                    self._print_nonlinear_terms_NL(child_exp)
            else: # n == 1 or 2
                for i in xrange(0,n):
                    assert(exp[i].__class__ is tuple)
                    coef = exp[i][0]
                    child_exp = exp[i][1]
                    if i != n-1:
                        # need the + op if it is not the last entry in the list
                        OUTPUT.write(binary_sum_str)
                    if coef != 1:
                        OUTPUT.write(coef_term_str % (coef))
                    self._print_nonlinear_terms_NL(child_exp)
        elif exp_type in native_numeric_types:
            OUTPUT.write(self._op_string[NumericConstant]
                         % (exp))

        elif exp.is_expression_type():
            #
            # Identify NPV expressions
            #
            if not exp.is_potentially_variable():
                OUTPUT.write(self._op_string[NumericConstant] % (value(exp)))
            #
            # We are assuming that _Constant_* expression objects
            # have been preprocessed to form constant values.
            #
            elif exp.__class__ is EXPR.SumExpression:
                nary_sum_str, binary_sum_str, coef_term_str = \
                    self._op_string[EXPR.SumExpressionBase]
                n = exp.nargs()
                const = 0
                vargs = []
                for v in exp.args:
                    if v.__class__ in native_numeric_types:
                        const += v
                    else:
                        vargs.append(v)
                if not isclose(const, 0.0):
                    vargs.append(const)
                n = len(vargs)
                if n == 2:
                    OUTPUT.write(binary_sum_str)
                    self._print_nonlinear_terms_NL(vargs[0])
                    self._print_nonlinear_terms_NL(vargs[1])
                elif n == 1:
                    self._print_nonlinear_terms_NL(vargs[0])
                else:
                    OUTPUT.write(nary_sum_str % (n))
                    for child_exp in vargs:
                        self._print_nonlinear_terms_NL(child_exp)

            elif exp_type is EXPR.SumExpressionBase:
                nary_sum_str, binary_sum_str, coef_term_str = \
                    self._op_string[EXPR.SumExpressionBase]
                OUTPUT.write(binary_sum_str)
                self._print_nonlinear_terms_NL(exp.arg(0))
                self._print_nonlinear_terms_NL(exp.arg(1))

            elif exp_type is EXPR.MonomialTermExpression:
                prod_str = self._op_string[EXPR.ProductExpression]
                OUTPUT.write(prod_str)
                self._print_nonlinear_terms_NL(value(exp.arg(0)))
                self._print_nonlinear_terms_NL(exp.arg(1))

            elif exp_type is EXPR.ProductExpression:
                prod_str = self._op_string[EXPR.ProductExpression]
                OUTPUT.write(prod_str)
                self._print_nonlinear_terms_NL(exp.arg(0))
                self._print_nonlinear_terms_NL(exp.arg(1))

            elif exp_type is EXPR.DivisionExpression:
                assert exp.nargs() == 2
                div_str = self._op_string[EXPR.DivisionExpression]
                OUTPUT.write(div_str)
                self._print_nonlinear_terms_NL(exp.arg(0))
                self._print_nonlinear_terms_NL(exp.arg(1))

            elif exp_type is EXPR.ReciprocalExpression:
                assert exp.nargs() == 1
                div_str = self._op_string[EXPR.ReciprocalExpression]
                OUTPUT.write(div_str)
                self._print_nonlinear_terms_NL(1.0)
                self._print_nonlinear_terms_NL(exp.arg(0))

            elif exp_type is EXPR.NegationExpression:
                assert exp.nargs() == 1
                OUTPUT.write(self._op_string[EXPR.NegationExpression])
                self._print_nonlinear_terms_NL(exp.arg(0))

            elif exp_type is EXPR.ExternalFunctionExpression:
                # We have found models where external functions with
                # strictly fixed/constant arguments causes AMPL to
                # SEGFAULT.  To be safe, we will collapse fixed
                # arguments to scalars and if the entire expression is
                # constant, we will eliminate the external function
                # call entirely.
                if exp.is_fixed():
                    self._print_nonlinear_terms_NL(exp())
                    return
                fun_str, string_arg_str = \
                    self._op_string[EXPR.ExternalFunctionExpression]
                if not self._symbolic_solver_labels:
                    OUTPUT.write(fun_str
                                 % (self.external_byFcn[exp._fcn._function][1],
                                    exp.nargs()))
                else:
                    # Note: exp.name fails
                    OUTPUT.write(fun_str
                                 % (self.external_byFcn[exp._fcn._function][1],
                                    exp.nargs(),
                                    exp.name))
                for arg in exp.args:
                    if isinstance(arg, basestring):
                        OUTPUT.write(string_arg_str % (len(arg), arg))
                    elif arg.is_fixed():
                        self._print_nonlinear_terms_NL(arg())
                    else:
                        self._print_nonlinear_terms_NL(arg)

            elif exp_type is EXPR.PowExpression:
                intr_expr_str = self._op_string['pow']
                OUTPUT.write(intr_expr_str)
                self._print_nonlinear_terms_NL(exp.arg(0))
                self._print_nonlinear_terms_NL(exp.arg(1))

            elif isinstance(exp, EXPR.UnaryFunctionExpression):
                assert exp.nargs() == 1
                intr_expr_str = self._op_string.get(exp.name)
                if intr_expr_str is not None:
                    OUTPUT.write(intr_expr_str)
                else:
                    logger.error("Unsupported unary function ({0})".format(exp.name))
                    raise TypeError("ASL writer does not support '%s' expressions"
                                    % (exp.name))
                self._print_nonlinear_terms_NL(exp.arg(0))

            elif exp_type is EXPR.Expr_ifExpression:
                OUTPUT.write(self._op_string[EXPR.Expr_ifExpression])
                self._print_nonlinear_terms_NL(exp._if)
                self._print_nonlinear_terms_NL(exp._then)
                self._print_nonlinear_terms_NL(exp._else)

            elif exp_type is EXPR.InequalityExpression:
                and_str, lt_str, le_str = \
                    self._op_string[EXPR.InequalityExpression]
                left = exp.arg(0)
                right = exp.arg(1)
                if exp._strict:
                    OUTPUT.write(lt_str)
                else:
                    OUTPUT.write(le_str)
                self._print_nonlinear_terms_NL(left)
                self._print_nonlinear_terms_NL(right)

            elif exp_type is EXPR.RangedExpression:
                and_str, lt_str, le_str = \
                    self._op_string[EXPR.InequalityExpression]
                left = exp.arg(0)
                middle = exp.arg(1)
                right = exp.arg(2)
                OUTPUT.write(and_str)
                if exp._strict[0]:
                    OUTPUT.write(lt_str)
                else:
                    OUTPUT.write(le_str)
                self._print_nonlinear_terms_NL(left)
                self._print_nonlinear_terms_NL(middle)
                if exp._strict[1]:
                    OUTPUT.write(lt_str)
                else:
                    OUTPUT.write(le_str)
                self._print_nonlinear_terms_NL(middle)
                self._print_nonlinear_terms_NL(right)

            elif exp_type is EXPR.EqualityExpression:
                OUTPUT.write(self._op_string[EXPR.EqualityExpression])
                self._print_nonlinear_terms_NL(exp.arg(0))
                self._print_nonlinear_terms_NL(exp.arg(1))

            elif isinstance(exp, (_ExpressionData, IIdentityExpression)):
                self._print_nonlinear_terms_NL(exp.expr)

            else:
                raise ValueError(
                    "Unsupported expression type (%s) in _print_nonlinear_terms_NL"
                    % (exp_type))

        elif isinstance(exp, (var._VarData, IVariable)) and \
             (not exp.is_fixed()):
            #(self._output_fixed_variable_bounds or
            if not self._symbolic_solver_labels:
                OUTPUT.write(self._op_string[var._VarData]
                             % (self.ampl_var_id[self._varID_map[id(exp)]]))
            else:
                OUTPUT.write(self._op_string[var._VarData]
                             % (self.ampl_var_id[self._varID_map[id(exp)]],
                                self._name_labeler(exp)))

        elif isinstance(exp,param._ParamData):
            OUTPUT.write(self._op_string[param._ParamData]
                         % (value(exp)))

        elif isinstance(exp,NumericConstant) or exp.is_fixed():
            OUTPUT.write(self._op_string[NumericConstant]
                         % (value(exp)))

        else:
            raise ValueError(
                "Unsupported expression type (%s) in _print_nonlinear_terms_NL"
                % (exp_type))

    def _print_model_NL(self, model,
                        solver_capability,
                        show_section_timing=False,
                        skip_trivial_constraints=False,
                        file_determinism=1,
                        include_all_variable_bounds=False):

        output_fixed_variable_bounds = self._output_fixed_variable_bounds
        symbolic_solver_labels = self._symbolic_solver_labels

        sorter = SortComponents.unsorted
        if file_determinism >= 1:
            sorter = sorter | SortComponents.indices
            if file_determinism >= 2:
                sorter = sorter | SortComponents.alphabetical

        OUTPUT = self._OUTPUT
        assert OUTPUT is not None

        # maps NL variables to the "real" variable names in the problem.
        # it's really NL variable ordering, as there are no variable names
        # in the NL format. however, we by convention make them go from
        # x0 upward.

        overall_timer = StopWatch()
        subsection_timer = StopWatch()

        # create the symbol_map
        symbol_map = SymbolMap()

        name_labeler = self._name_labeler
        # These will get updated when symbolic_solver_labels
        # is true. It is critical that nonzero values go in
        # the header of the NL file if you want ASL to
        # parse the .row and .col files.
        max_rowname_len = 0
        max_colname_len = 0

        #
        # Collect statistics
        #
        self_ampl_var_id = self.ampl_var_id = {}
        self_ampl_con_id = self.ampl_con_id = {}
        self_ampl_obj_id = self.ampl_obj_id = {}

        # will be the entire list of all vars in the model (not
        # necessarily used)
        Vars_dict = dict()
        # will be the entire list of all objective used in the problem
        # (size=1)
        Objectives_dict = dict()
        # will be the entire list of all constraints used in the
        # problem
        Constraints_dict = dict()

        UsedVars = set()

        # linear variables
        LinearVars = set()
        LinearVarsInt = set()
        LinearVarsBool = set()

        # Tabulate the External Function definitions
        self.external_byFcn = {}
        external_Libs = set()
        for fcn in model.component_objects(ExternalFunction, active=True):
            if fcn._function in self.external_byFcn:
                if self.external_byFcn[fcn._function][0]._library != fcn._library:
                    raise RuntimeError(
                        "The same external function name (%s) is associated "
                        "with two different libraries (%s through %s, and %s "
                        "through %s).  The ASL solver will fail to link "
                        "correctly." %
                        (fcn._function,
                         self.external_byFcn[fcn._function]._library,
                         self.external_byFcn[fcn._function]._library.name,
                         fcn._library,
                         fcn.name))
            else:
                self.external_byFcn[fcn._function] = \
                    (fcn, len(self.external_byFcn))
            external_Libs.add(fcn._library)
        if external_Libs:
            # The ASL AMPLFUNC environment variable is nominally a
            # whitespace-separated string of library names.  Beginning
            # sometime between 2010 and 2012, the ASL added support for
            # simple quoted strings: the first non-whitespace character
            # can be either " or '.  When that is detected, the ASL
            # parser will continue to the next occurance of that
            # character (i.e., no escaping is allowed).  We will use
            # that same logic here to quote any strings with spaces
            # ... bearing in mind that this will only work with solvers
            # compiled against versions of the ASL more recent than
            # ~2012.
            #
            # We are (arbitrarily) chosing to use newline as the field
            # separator.
            env_str = ''
            for _lib in external_Libs:
                _lib = _lib.strip()
                if ( ' ' not in _lib
                     or ( _lib[0]=='"' and _lib[-1]=='"'
                          and '"' not in _lib[1:-1] )
                     or ( _lib[0]=="'" and _lib[-1]=="'"
                          and "'" not in _lib[1:-1] ) ):
                    pass
                elif '"' not in _lib:
                    _lib = '"' + _lib + '"'
                elif "'" not in _lib:
                    _lib = "'" + _lib + "'"
                else:
                    raise RuntimeError(
                        "Cannot pass the AMPL external function library\n\t%s\n"
                        "to the ASL because the string contains spaces, "
                        "single quote and\ndouble quote characters." % (_lib,))
                if env_str:
                    env_str += "\n"
                env_str += _lib
            os.environ["PYOMO_AMPLFUNC"] = env_str
        elif "PYOMO_AMPLFUNC" in os.environ:
            del os.environ["PYOMO_AMPLFUNC"]

        subsection_timer.reset()

        # Cache the list of model blocks so we don't have to call
        # model.block_data_objects() many many times
        all_blocks_list = list(model.block_data_objects(active=True, sort=sorter))

        # create a deterministic var labeling
        Vars_dict = dict( enumerate( model.component_data_objects(
                    Var, sort=sorter) ) )
        cntr = len(Vars_dict)
        # cntr = 0
        # for block in all_blocks_list:
        #     vars_counter = tuple(enumerate(
        #         block.component_data_objects(Var,
        #                                      active=True,
        #                                      sort=sorter,
        #                                      descend_into=False),
        #         cntr))
        #     cntr += len(vars_counter)
        #     Vars_dict.update(vars_counter)
        self._varID_map = dict((id(val),key) for key,val in iteritems(Vars_dict))
        self_varID_map = self._varID_map
        # Use to label the rest of the components (which we will not encounter twice)
        trivial_labeler = _Counter(cntr)

        #
        # Count number of objectives and build the repns
        #
        n_objs = 0
        n_nonlinear_objs = 0
        ObjVars = set()
        ObjNonlinearVars = set()
        ObjNonlinearVarsInt = set()
        for block in all_blocks_list:

            gen_obj_repn = \
                getattr(block, "_gen_obj_repn", True)

            # Get/Create the ComponentMap for the repn
            if not hasattr(block,'_repn'):
                block._repn = ComponentMap()
            block_repn = block._repn

            for active_objective in block.component_data_objects(Objective,
                                                                 active=True,
                                                                 sort=sorter,
                                                                 descend_into=False):
                if symbolic_solver_labels:
                    objname = name_labeler(active_objective)
                    if len(objname) > max_rowname_len:
                        max_rowname_len = len(objname)

                if gen_obj_repn:
                    repn = generate_standard_repn(active_objective.expr,
                                                  quadratic=False)
                    block_repn[active_objective] = repn
                    linear_vars = repn.linear_vars
                    nonlinear_vars = repn.nonlinear_vars
                else:
                    repn = block_repn[active_objective]
                    linear_vars = repn.linear_vars
                    # By default, the NL writer generates
                    # StandardRepn objects without the more
                    # expense quadratic processing, but
                    # there is no guarantee of this if we
                    # are using a cached repn object, so we
                    # must check for the quadratic form.
                    if repn.is_nonlinear() and (repn.nonlinear_expr is None):
                        assert repn.is_quadratic()
                        assert len(repn.quadratic_vars) > 0
                        nonlinear_vars = {}
                        for v1, v2 in repn.quadratic_vars:
                            nonlinear_vars[id(v1)] = v1
                            nonlinear_vars[id(v2)] = v2
                        nonlinear_vars = nonlinear_vars.values()
                    else:
                        nonlinear_vars = repn.nonlinear_vars

                try:
                    wrapped_repn = RepnWrapper(
                        repn,
                        list(self_varID_map[id(var)] for var in linear_vars),
                        list(self_varID_map[id(var)] for var in nonlinear_vars))
                except KeyError as err:
                    self._symbolMapKeyError(err, model, self_varID_map,
                                            list(linear_vars) +
                                            list(nonlinear_vars))
                    raise

                LinearVars.update(wrapped_repn.linear_vars)
                ObjNonlinearVars.update(wrapped_repn.nonlinear_vars)

                ObjVars.update(wrapped_repn.linear_vars)
                ObjVars.update(wrapped_repn.nonlinear_vars)

                obj_ID = trivial_labeler(active_objective)
                Objectives_dict[obj_ID] = (active_objective, wrapped_repn)
                self_ampl_obj_id[obj_ID] = n_objs
                symbol_map.addSymbols([(active_objective, "o%d"%n_objs)])

                n_objs += 1
                if repn.is_nonlinear():
                    n_nonlinear_objs += 1

        # I don't think this is necessarily true for the entire code base,
        # but seeing has how its never been tested we should go ahead and
        # raise an exception
        if n_objs > 1:
            raise ValueError(
                "The NL writer has detected multiple active objective functions "
                "on model %s, but currently only handles a single objective."
                % (model.name))
        elif n_objs == 1:
            symbol_map.alias(symbol_map.bySymbol["o0"](),"__default_objective__")

        if show_section_timing:
            subsection_timer.report("Generate objective representation")
            subsection_timer.reset()

        #
        # Count number of constraints and build the repns
        #
        n_ranges = 0
        n_single_sided_ineq = 0
        n_equals = 0
        n_unbounded = 0
        n_nonlinear_constraints = 0
        ConNonlinearVars = set()
        ConNonlinearVarsInt = set()
        nnz_grad_constraints = 0
        constraint_bounds_dict = {}
        nonlin_con_order_list = []
        lin_con_order_list = []
        ccons_lin = 0
        ccons_nonlin = 0
        ccons_nd = 0
        ccons_nzlb = 0

        for block in all_blocks_list:
            all_repns = list()

            gen_con_repn = \
                getattr(block, "_gen_con_repn", True)

            # Get/Create the ComponentMap for the repn
            if not hasattr(block,'_repn'):
                block._repn = ComponentMap()
            block_repn = block._repn

            # Initializing the constraint dictionary
            for constraint_data in block.component_data_objects(Constraint,
                                                                active=True,
                                                                sort=sorter,
                                                                descend_into=False):

                if (not constraint_data.has_lb()) and \
                   (not constraint_data.has_ub()):
                    assert not constraint_data.equality
                    continue  # non-binding, so skip

                if symbolic_solver_labels:
                    conname = name_labeler(constraint_data)
                    if len(conname) > max_rowname_len:
                        max_rowname_len = len(conname)

                if constraint_data._linear_canonical_form:
                    repn = constraint_data.canonical_form()
                    linear_vars = repn.linear_vars
                    nonlinear_vars = repn.nonlinear_vars
                else:
                    if gen_con_repn:
                        repn = generate_standard_repn(constraint_data.body,
                                                      quadratic=False)
                        block_repn[constraint_data] = repn
                        linear_vars = repn.linear_vars
                        nonlinear_vars = repn.nonlinear_vars
                    else:
                        repn = block_repn[constraint_data]
                        linear_vars = repn.linear_vars
                        # By default, the NL writer generates
                        # StandardRepn objects without the more
                        # expense quadratic processing, but
                        # there is no guarantee of this if we
                        # are using a cached repn object, so we
                        # must check for the quadratic form.
                        if repn.is_nonlinear() and (repn.nonlinear_expr is None):
                            assert repn.is_quadratic()
                            assert len(repn.quadratic_vars) > 0
                            nonlinear_vars = {}
                            for v1, v2 in repn.quadratic_vars:
                                nonlinear_vars[id(v1)] = v1
                                nonlinear_vars[id(v2)] = v2
                            nonlinear_vars = nonlinear_vars.values()
                        else:
                            nonlinear_vars = repn.nonlinear_vars

                ### GAH: Even if this is fixed, it is still useful to
                ###      write out these types of constraints
                ###      (trivial) as a feasibility check for fixed
                ###      variables, in which case the solver will pick
                ###      up on the model infeasibility.
                if skip_trivial_constraints and repn.is_fixed():
                    continue

                con_ID = trivial_labeler(constraint_data)
                try:
                    wrapped_repn = RepnWrapper(
                        repn,
                        list(self_varID_map[id(var)] for var in linear_vars),
                        list(self_varID_map[id(var)] for var in nonlinear_vars))
                except KeyError as err:
                    self._symbolMapKeyError(err, model, self_varID_map,
                                            list(linear_vars) +
                                            list(nonlinear_vars))
                    raise

                if repn.is_nonlinear():
                    nonlin_con_order_list.append(con_ID)
                    n_nonlinear_constraints += 1
                else:
                    lin_con_order_list.append(con_ID)

                Constraints_dict[con_ID] = (constraint_data, wrapped_repn)

                LinearVars.update(wrapped_repn.linear_vars)
                ConNonlinearVars.update(wrapped_repn.nonlinear_vars)

                nnz_grad_constraints += \
                    len(set(wrapped_repn.linear_vars).union(
                        wrapped_repn.nonlinear_vars))

                L = None
                U = None
                if constraint_data.has_lb():
                    L = _get_bound(constraint_data.lower)
                else:
                    assert constraint_data.has_ub()
                if constraint_data.has_ub():
                    U = _get_bound(constraint_data.upper)
                else:
                    assert constraint_data.has_lb()
                if constraint_data.equality:
                    assert L == U

                offset = repn.constant
                _type = getattr(constraint_data, '_complementarity', None)
                _vid = getattr(constraint_data, '_vid', None)
                if not _type is None:
                    _vid = self_varID_map[_vid]+1
                    constraint_bounds_dict[con_ID] = \
                        "5 {0} {1}\n".format(_type, _vid)
                    if _type == 1 or _type == 2:
                        n_single_sided_ineq += 1
                    elif _type == 3:
                        n_ranges += 1
                    elif _type == 4:
                        n_unbounded += 1
                    if repn.is_nonlinear():
                        ccons_nonlin += 1
                    else:
                        ccons_lin += 1
                else:
                    if L == U:
                        if L is None:
                            # No constraint on body
                            constraint_bounds_dict[con_ID] = "3\n"
                            n_unbounded += 1
                        else:
                            constraint_bounds_dict[con_ID] = \
                                "4 %r\n" % (L-offset)
                            n_equals += 1
                    elif L is None:
                        constraint_bounds_dict[con_ID] = "1 %r\n" % (U-offset)
                        n_single_sided_ineq += 1
                    elif U is None:
                        constraint_bounds_dict[con_ID] = "2 %r\n" % (L-offset)
                        n_single_sided_ineq += 1
                    elif (L > U):
                        msg = 'Constraint {0}: lower bound greater than upper' \
                            ' bound ({1} > {2})'
                        raise ValueError(msg.format(constraint_data.name,
                                                    str(L), str(U)))
                    else:
                        constraint_bounds_dict[con_ID] = \
                            "0 %r %r\n" % (L-offset, U-offset)
                        # double sided inequality
                        # both are not none and they are valid
                        n_ranges += 1

        sos1 = solver_capability("sos1")
        sos2 = solver_capability("sos2")
        for block in all_blocks_list:
            for soscondata in block.component_data_objects(SOSConstraint,
                                                           active=True,
                                                           sort=sorter,
                                                           descend_into=False):
                level = soscondata.level
                if (level == 1 and not sos1) or (level == 2 and not sos2):
                    raise Exception(
                        "Solver does not support SOS level %s constraints"
                        % (level,))
                if hasattr(soscondata, "get_variables"):
                    LinearVars.update(self_varID_map[id(vardata)]
                                      for vardata in soscondata.get_variables())
                else:
                    LinearVars.update(self_varID_map[id(vardata)]
                                      for vardata in soscondata.variables)

        # create the ampl constraint ids
        self_ampl_con_id.update(
            (con_ID,row_id) for row_id,con_ID in \
            enumerate(itertools.chain(nonlin_con_order_list,lin_con_order_list)))
        # populate the symbol_map
        symbol_map.addSymbols(
            [(Constraints_dict[con_ID][0],"c%d"%row_id) for row_id,con_ID in \
             enumerate(itertools.chain(nonlin_con_order_list,lin_con_order_list))])

        if show_section_timing:
            subsection_timer.report("Generate constraint representations")
            subsection_timer.reset()

        UsedVars.update(LinearVars)
        UsedVars.update(ObjNonlinearVars)
        UsedVars.update(ConNonlinearVars)

        LinearVars = LinearVars.difference(ObjNonlinearVars)
        LinearVars = LinearVars.difference(ConNonlinearVars)

        if include_all_variable_bounds:
            # classify unused vars as linear
            AllVars = set(self_varID_map[id(vardata)]
                          for vardata in itervalues(Vars_dict))
            UnusedVars = AllVars.difference(UsedVars)
            LinearVars.update(UnusedVars)

        ### There used to be an if statement here for the following code block
        ### checking model.statistics.num_binary_vars was greater than zero.
        ### To this day, I don't know how it worked.
        ### TODO: Figure out why
        ###############

        for var_ID in LinearVars:
            var = Vars_dict[var_ID]
            if var.is_binary():
                L = var.lb
                U = var.ub
                if (L is None) or (U is None):
                    raise ValueError("Variable " + str(var.name) +\
                                     "is binary, but does not have lb and ub set")
                LinearVarsBool.add(var_ID)
            elif var.is_integer():
                LinearVarsInt.add(var_ID)
            elif not var.is_continuous():
                raise TypeError("Invalid domain type for variable with name '%s'. "
                                "Variable is not continuous, integer, or binary.")
        LinearVars.difference_update(LinearVarsInt)
        LinearVars.difference_update(LinearVarsBool)

        for var_ID in ObjNonlinearVars:
            var = Vars_dict[var_ID]
            if var.is_integer() or var.is_binary():
                ObjNonlinearVarsInt.add(var_ID)
            elif not var.is_continuous():
                raise TypeError("Invalid domain type for variable with name '%s'. "
                                "Variable is not continuous, integer, or binary.")
        ObjNonlinearVars.difference_update(ObjNonlinearVarsInt)
        for var_ID in ConNonlinearVars:
            var = Vars_dict[var_ID]
            if var.is_integer() or var.is_binary():
                ConNonlinearVarsInt.add(var_ID)
            elif not var.is_continuous():
                raise TypeError("Invalid domain type for variable with name '%s'. "
                                "Variable is not continuous, integer, or binary.")
        ConNonlinearVars.difference_update(ConNonlinearVarsInt)
        ##################

        Nonlinear_Vars_in_Objs_and_Constraints = \
            ObjNonlinearVars.intersection(ConNonlinearVars)
        Discrete_Nonlinear_Vars_in_Objs_and_Constraints = \
            ObjNonlinearVarsInt.intersection(ConNonlinearVarsInt)
        ObjNonlinearVars = \
            ObjNonlinearVars.difference(Nonlinear_Vars_in_Objs_and_Constraints)
        ConNonlinearVars = \
            ConNonlinearVars.difference(Nonlinear_Vars_in_Objs_and_Constraints)
        ObjNonlinearVarsInt = \
            ObjNonlinearVarsInt.difference(
                Discrete_Nonlinear_Vars_in_Objs_and_Constraints)
        ConNonlinearVarsInt = \
            ConNonlinearVarsInt.difference(
                Discrete_Nonlinear_Vars_in_Objs_and_Constraints)

        # put the ampl variable id into the variable
        full_var_list = []
        full_var_list.extend(sorted(Nonlinear_Vars_in_Objs_and_Constraints))
        full_var_list.extend(sorted(Discrete_Nonlinear_Vars_in_Objs_and_Constraints))
        idx_nl_both = len(full_var_list)
        #
        full_var_list.extend(sorted(ConNonlinearVars))
        full_var_list.extend(sorted(ConNonlinearVarsInt))
        idx_nl_con = len(full_var_list)
        #
        full_var_list.extend(sorted(ObjNonlinearVars))
        full_var_list.extend(sorted(ObjNonlinearVarsInt))
        idx_nl_obj = len(full_var_list)
        #
        full_var_list.extend(sorted(LinearVars))
        full_var_list.extend(sorted(LinearVarsBool))
        full_var_list.extend(sorted(LinearVarsInt))

        if (idx_nl_obj == idx_nl_con):
            idx_nl_obj = idx_nl_both

        # create the ampl variable column ids
        self_ampl_var_id.update((var_ID,column_id)
                                for column_id,var_ID in enumerate(full_var_list))
        # populate the symbol_map
        symbol_map.addSymbols([(Vars_dict[var_ID],"v%d"%column_id)
                               for column_id,var_ID in enumerate(full_var_list)])

        if show_section_timing:
            subsection_timer.report("Partition variable types")
            subsection_timer.reset()

#        end_time = time.clock()
#        print (end_time - start_time)

        colfilename = None
        if OUTPUT.name.endswith('.nl'):
            colfilename = OUTPUT.name.replace('.nl','.col')
        else:
            colfilename = OUTPUT.name+'.col'
        if symbolic_solver_labels:
            colf = open(colfilename,'w')
            colfile_line_template = "%s\n"
            for var_ID in full_var_list:
                varname = name_labeler(Vars_dict[var_ID])
                colf.write(colfile_line_template % varname)
                if len(varname) > max_colname_len:
                    max_colname_len = len(varname)
            colf.close()

        if show_section_timing:
            subsection_timer.report("Write .col file")
            subsection_timer.reset()

        #
        # Print Header
        #
        # LINE 1
        #
        OUTPUT.write("g3 1 1 0\t# problem {0}\n".format(model.name))
        #
        # LINE 2
        #
        OUTPUT.write(" {0} {1} {2} {3} {4} \t# vars, constraints, "
                     "objectives, ranges, eqns\n" .format(
                         len(full_var_list),
                         n_single_sided_ineq + n_ranges+n_equals+n_unbounded,
                         n_objs,
                         n_ranges,
                         n_equals))
        #
        # LINE 3
        #
        OUTPUT.write(" {0} {1} {2} {3} {4} {5}\t# nonlinear constrs, "
                     "objs; ccons: lin, nonlin, nd, nzlb\n".format(
                         n_nonlinear_constraints,
                         n_nonlinear_objs,
                         ccons_lin,
                         ccons_nonlin,
                         ccons_nd,
                         ccons_nzlb))
        #
        # LINE 4
        #
        OUTPUT.write(" 0 0\t# network constraints: nonlinear, linear\n")
        #
        # LINE 5
        #
        OUTPUT.write(" {0} {1} {2} \t# nonlinear vars in constraints, "
                     "objectives, both\n".format(
                         idx_nl_con,
                         idx_nl_obj,
                         idx_nl_both))

        #
        # LINE 6
        #
        OUTPUT.write(" 0 {0} 0 1\t# linear network variables; functions; "
                     "arith, flags\n".format(len(self.external_byFcn)))
        #
        # LINE 7
        #
        n_int_nonlinear_b = len(Discrete_Nonlinear_Vars_in_Objs_and_Constraints)
        n_int_nonlinear_c = len(ConNonlinearVarsInt)
        n_int_nonlinear_o = len(ObjNonlinearVarsInt)
        OUTPUT.write(" {0} {1} {2} {3} {4} \t# discrete variables: binary, "
                     "integer, nonlinear (b,c,o)\n".format(
                         len(LinearVarsBool),
                         len(LinearVarsInt),
                         n_int_nonlinear_b,
                         n_int_nonlinear_c,
                         n_int_nonlinear_o))
        #
        # LINE 8
        #
        # objective info computed above
        OUTPUT.write(" {0} {1} \t# nonzeros in Jacobian, obj. gradient\n".format(
            nnz_grad_constraints,
            len(ObjVars)))
        #
        # LINE 9
        #
        OUTPUT.write(" %d %d\t# max name lengths: constraints, variables\n"
                     % (max_rowname_len, max_colname_len))

        #
        # LINE 10
        #
        OUTPUT.write(" 0 0 0 0 0\t# common exprs: b,c,o,c1,o1\n")

#        end_time = time.clock()
#        print (end_time - start_time)

#        print "Printing constraints:",
#        start_time = time.clock()


        #
        # "F" lines
        #
        for fcn, fid in sorted(itervalues(self.external_byFcn),
                               key=operator.itemgetter(1)):
            OUTPUT.write("F%d 1 -1 %s\n" % (fid, fcn._function))

        #
        # "S" lines
        #

        # Tranlate the SOSConstraint component into ampl suffixes
        sos1 = solver_capability("sos1")
        sos2 = solver_capability("sos2")
        modelSOS = ModelSOS(self_ampl_var_id, self_varID_map)
        for block in all_blocks_list:
            for soscondata in block.component_data_objects(SOSConstraint,
                                                           active=True,
                                                           sort=sorter,
                                                           descend_into=False):
                level = soscondata.level
                if (level == 1 and not sos1) or (level == 2 and not sos2):
                    raise ValueError(
                        "Solver does not support SOS level %s constraints" % (level))
                modelSOS.count_constraint(soscondata)

        symbol_map_byObject = symbol_map.byObject

        var_sosno_suffix = modelSOS.sosno
        var_ref_suffix = modelSOS.ref
        sosconstraint_sosno_vals = set(var_sosno_suffix.vals)

        # Translate the rest of the Pyomo Suffix components
        suffix_header_line = "S{0} {1} {2}\n"
        suffix_line = "{0} {1!r}\n"
        var_tag = 0
        con_tag = 1
        obj_tag = 2
        prob_tag = 3
        suffix_dict = {}
        if isinstance(model, IBlock):
            suffix_gen = lambda b: ((suf.storage_key, suf) \
                                    for suf in pyomo.core.kernel.suffix.\
                                    export_suffix_generator(b,
                                                            active=True,
                                                            descend_into=False))
        else:
            suffix_gen = lambda b: pyomo.core.base.suffix.\
                         active_export_suffix_generator(b)
        for block in all_blocks_list:
            for name, suf in suffix_gen(block):
                if len(suf):
                    suffix_dict.setdefault(name,[]).append(suf)
        if not ('sosno' in suffix_dict):
            # We still need to write out the SOSConstraint suffixes
            # even though these may have not been "declared" on the model
            s_lines = var_sosno_suffix.genfilelines()
            len_s_lines = len(s_lines)
            if len_s_lines > 0:
                OUTPUT.write(suffix_header_line.format(var_tag,len_s_lines,'sosno'))
                OUTPUT.writelines(s_lines)
        else:
            # I am choosing not to allow a user to mix the use of the Pyomo
            # SOSConstraint component and manual sosno declarations within
            # a single model. I initially tried to allow this but the
            # var section of the code below blows up for two reason. (1)
            # we have to make sure that the sosno suffix is not defined
            # twice for the same variable (2) We have to make sure that
            # the automatically chosen sosno used by the SOSConstraint
            # translation does not already match one a user has manually
            # implemented (this would modify the members in an sos set).
            # Since this suffix is exclusively used for defining sos sets,
            # there is no reason a user can not just stick to one method.
            if not var_sosno_suffix.is_empty():
                raise RuntimeError(
                    "The Pyomo NL file writer does not allow both manually "
                    "declared 'sosno' suffixes as well as SOSConstraint "
                    "components to exist on a single model. To avoid this "
                    "error please use only one of these methods to define "
                    "special ordered sets.")
        if not ('ref' in suffix_dict):
            # We still need to write out the SOSConstraint suffixes
            # even though these may have not been "declared" on the model
            s_lines = var_ref_suffix.genfilelines()
            len_s_lines = len(s_lines)
            if len_s_lines > 0:
                OUTPUT.write(suffix_header_line.format(var_tag,len_s_lines,'ref'))
                OUTPUT.writelines(s_lines)
        else:
            # see reason (1) in the paragraph above for why we raise this
            # exception (replacing sosno with ref).
            if not var_ref_suffix.is_empty():
                raise RuntimeError(
                    "The Pyomo NL file writer does not allow both manually "
                    "declared 'ref' suffixes as well as SOSConstraint "
                    "components to exist on a single model. To avoid this "
                    "error please use only one of these methods to define "
                    "special ordered sets.")
        # do a sort to make sure NL file output is deterministic
        # across python versions
        for suffix_name in sorted(suffix_dict):
            suffixes = suffix_dict[suffix_name]
            datatypes = set()
            for suffix in suffixes:
                try:
                    datatype = suffix.datatype
                except AttributeError:
                    datatype = suffix.get_datatype()
                if datatype not in (Suffix.FLOAT,Suffix.INT):
                    raise ValueError(
                        "The Pyomo NL file writer requires that all active export "
                        "Suffix components declare a numeric datatype. Suffix "
                        "component: %s with " % (suffix_name))
                datatypes.add(datatype)
            if len(datatypes) != 1:
                raise ValueError(
                    "The Pyomo NL file writer found multiple active export suffix "
                    "components with name %s with different datatypes. A single "
                    "datatype must be declared." % (suffix_name))
            if suffix_name == "dual":
                # The NL file format has a special section for dual initializations
                continue
            float_tag = 0
            if datatypes.pop() == Suffix.FLOAT:
                float_tag = 4

            var_s_lines = []
            con_s_lines = []
            obj_s_lines = []
            mod_s_lines = []
            for suffix in suffixes:
                for component_data, suffix_value in iteritems(suffix):

                    try:
                        symbol = symbol_map_byObject[id(component_data)]
                        type_tag = symbol[0]
                        ampl_id = int(symbol[1:])
                        if type_tag == 'v':
                            var_s_lines.append((ampl_id, suffix_value))
                        elif type_tag == 'c':
                            con_s_lines.append((ampl_id, suffix_value))
                        elif type_tag == 'o':
                            obj_s_lines.append((ampl_id, suffix_value))
                        else:
                            # This would be a developer error
                            assert False
                    except KeyError:
                        if component_data is model:
                            mod_s_lines.append((0, suffix_value))

            ################## vars
            if len(var_s_lines) > 0:
                OUTPUT.write(suffix_header_line.format(var_tag | float_tag,
                                                       len(var_s_lines),
                                                       suffix_name))
                OUTPUT.writelines(suffix_line.format(*_l)
                                  for _l in sorted(var_s_lines,
                                                   key=operator.itemgetter(0)))
            ################## constraints
            if len(con_s_lines) > 0:
                OUTPUT.write(suffix_header_line.format(con_tag | float_tag,
                                                       len(con_s_lines),
                                                       suffix_name))
                OUTPUT.writelines(suffix_line.format(*_l)
                                  for _l in sorted(con_s_lines,
                                                   key=operator.itemgetter(0)))
            ################## objectives
            if len(obj_s_lines) > 0:
                OUTPUT.write(suffix_header_line.format(obj_tag | float_tag,
                                                       len(obj_s_lines),
                                                       suffix_name))
                OUTPUT.writelines(suffix_line.format(*_l)
                                  for _l in sorted(obj_s_lines,
                                                   key=operator.itemgetter(0)))
            ################## problems (in this case the one problem)
            if len(mod_s_lines) > 0:
                if len(mod_s_lines) > 1:
                    logger.warning(
                        "ProblemWriter_nl: Collected multiple values for Suffix %s "
                        "referencing model %s. This is likely a bug."
                        % (suffix_name, model.name))
                OUTPUT.write(suffix_header_line.format(prob_tag | float_tag,
                                                       len(mod_s_lines),
                                                       suffix_name))
                OUTPUT.writelines(suffix_line.format(*_l)
                                  for _l in sorted(mod_s_lines,
                                                   key=operator.itemgetter(0)))

        del modelSOS

        #
        # "C" lines
        #
        rowfilename = None
        if OUTPUT.name.endswith('.nl'):
            rowfilename = OUTPUT.name.replace('.nl','.row')
        else:
            rowfilename = OUTPUT.name+'.row'
        if symbolic_solver_labels:
            rowf = open(rowfilename,'w')

        cu = [0 for i in xrange(len(full_var_list))]
        for con_ID in nonlin_con_order_list:
            con_data, wrapped_repn = Constraints_dict[con_ID]
            row_id = self_ampl_con_id[con_ID]
            OUTPUT.write("C%d" % (row_id))
            if symbolic_solver_labels:
                lbl = name_labeler(con_data)
                OUTPUT.write("\t#%s" % (lbl))
                rowf.write(lbl+"\n")
            OUTPUT.write("\n")

            if wrapped_repn.repn.nonlinear_expr is not None:
                assert not wrapped_repn.repn.is_quadratic()
                self._print_nonlinear_terms_NL(
                    wrapped_repn.repn.nonlinear_expr)
            else:
                assert wrapped_repn.repn.is_quadratic()
                self._print_standard_quadratic_NL(
                    wrapped_repn.repn.quadratic_vars,
                    wrapped_repn.repn.quadratic_coefs)

            for var_ID in set(wrapped_repn.linear_vars).union(
                    wrapped_repn.nonlinear_vars):
                cu[self_ampl_var_id[var_ID]] += 1

        for con_ID in lin_con_order_list:
            con_data, wrapped_repn = Constraints_dict[con_ID]
            row_id = self_ampl_con_id[con_ID]
            con_vars = set(wrapped_repn.linear_vars)
            for var_ID in con_vars:
                cu[self_ampl_var_id[var_ID]] += 1
            OUTPUT.write("C%d" % (row_id))
            if symbolic_solver_labels:
                lbl = name_labeler(con_data)
                OUTPUT.write("\t#%s" % (lbl))
                rowf.write(lbl+"\n")
            OUTPUT.write("\n")
            OUTPUT.write("n0\n")

        if show_section_timing:
            subsection_timer.report("Write NL header and suffix lines")
            subsection_timer.reset()

        #
        # "O" lines
        #
        for obj_ID, (obj, wrapped_repn) in iteritems(Objectives_dict):

            k = 0
            if not obj.is_minimizing():
                k = 1

            OUTPUT.write("O%d %d" % (self_ampl_obj_id[obj_ID], k))
            if symbolic_solver_labels:
                lbl = name_labeler(obj)
                OUTPUT.write("\t#%s" % (lbl))
                rowf.write(lbl+"\n")
            OUTPUT.write("\n")

            if wrapped_repn.repn.is_linear():
                OUTPUT.write(self._op_string[NumericConstant]
                             % (wrapped_repn.repn.constant))
            else:
                if wrapped_repn.repn.constant != 0:
                    _, binary_sum_str, _ = self._op_string[EXPR.SumExpressionBase]
                    OUTPUT.write(binary_sum_str)
                    OUTPUT.write(self._op_string[NumericConstant]
                                 % (wrapped_repn.repn.constant))
                if wrapped_repn.repn.nonlinear_expr is not None:
                    assert not wrapped_repn.repn.is_quadratic()
                    self._print_nonlinear_terms_NL(
                        wrapped_repn.repn.nonlinear_expr)
                else:
                    assert wrapped_repn.repn.is_quadratic()
                    self._print_standard_quadratic_NL(
                        wrapped_repn.repn.quadratic_vars,
                        wrapped_repn.repn.quadratic_coefs)

        if symbolic_solver_labels:
            rowf.close()
        del name_labeler

        if show_section_timing:
            subsection_timer.report("Write objective expression")
            subsection_timer.reset()

        #
        # "d" lines
        #
        # dual initialization
        if 'dual' in suffix_dict:
            s_lines = []
            for dual_suffix in suffix_dict['dual']:

                for constraint_data, suffix_value in iteritems(dual_suffix):
                    try:
                        # a constraint might not be referenced
                        # (inactive / on inactive block)
                        symbol = symbol_map_byObject[id(constraint_data)]
                        type_tag = symbol[0]
                        assert type_tag == 'c'
                        ampl_con_id = int(symbol[1:])
                        s_lines.append((ampl_con_id, suffix_value))
                    except KeyError:
                        pass

            if len(s_lines) > 0:
                OUTPUT.write("d%d" % (len(s_lines)))
                if symbolic_solver_labels:
                    OUTPUT.write("\t# dual initial guess")
                OUTPUT.write("\n")
                OUTPUT.writelines(suffix_line.format(*_l)
                                  for _l in sorted(s_lines,
                                                   key=operator.itemgetter(0)))

        #
        # "x" lines
        #
        # variable initialization
        var_bound_list = []
        x_init_list = []
        for ampl_var_id, var_ID in enumerate(full_var_list):
            var = Vars_dict[var_ID]
            if var.value is not None:
                x_init_list.append("%d %r\n" % (ampl_var_id, var.value))
            if var.fixed:
                if not output_fixed_variable_bounds:
                    raise ValueError(
                        "Encountered a fixed variable (%s) inside an active objective"
                        " or constraint expression on model %s, which is usually "
                        "indicative of a preprocessing error. Use the IO-option "
                        "'output_fixed_variable_bounds=True' to suppress this error "
                        "and fix the variable by overwriting its bounds in the NL "
                        "file." % (var.name, model.name))
                if var.value is None:
                    raise ValueError("Variable cannot be fixed to a value of None.")
                L = U = _get_bound(var.value)
            else:
                L = None
                if var.has_lb():
                    L = _get_bound(var.lb)
                U = None
                if var.has_ub():
                    U = _get_bound(var.ub)
            if L is not None:
                if U is not None:
                    if L == U:
                        var_bound_list.append("4 %r\n" % (L))
                    else:
                        var_bound_list.append("0 %r %r\n" % (L, U))
                else:
                    var_bound_list.append("2 %r\n" % (L))
            elif U is not None:
                var_bound_list.append("1 %r\n" % (U))
            else:
                var_bound_list.append("3\n")

        OUTPUT.write("x%d" % (len(x_init_list)))
        if symbolic_solver_labels:
            OUTPUT.write("\t# initial guess")
        OUTPUT.write("\n")
        OUTPUT.writelines(x_init_list)
        del x_init_list

        if show_section_timing:
            subsection_timer.report("Write initializations")
            subsection_timer.reset()

        #
        # "r" lines
        #
        OUTPUT.write("r")
        if symbolic_solver_labels:
            OUTPUT.write("\t#%d ranges (rhs's)"
                         % (len(nonlin_con_order_list) + len(lin_con_order_list)))
        OUTPUT.write("\n")
        # *NOTE: This iteration follows the assignment of the ampl_con_id
        OUTPUT.writelines(constraint_bounds_dict[con_ID]
                          for con_ID in itertools.chain(nonlin_con_order_list,
                                                        lin_con_order_list))

        if show_section_timing:
            subsection_timer.report("Write constraint bounds")
            subsection_timer.reset()

        #
        # "b" lines
        #
        OUTPUT.write("b")
        if symbolic_solver_labels:
            OUTPUT.write("\t#%d bounds (on variables)"
                         % (len(var_bound_list)))
        OUTPUT.write("\n")
        OUTPUT.writelines(var_bound_list)
        del var_bound_list

        if show_section_timing:
            subsection_timer.report("Write variable bounds")
            subsection_timer.reset()

        #
        # "k" lines
        #
        ktot = 0
        n1 = len(full_var_list) - 1
        OUTPUT.write("k%d" % (n1))
        if symbolic_solver_labels:
            OUTPUT.write("\t#intermediate Jacobian column lengths")
        OUTPUT.write("\n")
        ktot = 0
        for i in xrange(n1):
            ktot += cu[i]
            OUTPUT.write("%d\n"%(ktot))
        del cu

        if show_section_timing:
            subsection_timer.report("Write k lines")
            subsection_timer.reset()

        #
        # "J" lines
        #
        for nc, con_ID in enumerate(itertools.chain(nonlin_con_order_list,
                                                    lin_con_order_list)):
            con_data, wrapped_repn = Constraints_dict[con_ID]
            numnonlinear_vars = len(wrapped_repn.nonlinear_vars)
            numlinear_vars = len(wrapped_repn.linear_vars)
            if numnonlinear_vars == 0:
                if numlinear_vars > 0:
                    linear_dict = dict((var_ID, coef)
                                       for var_ID, coef in
                                       zip(wrapped_repn.linear_vars,
                                           wrapped_repn.repn.linear_coefs))
                    OUTPUT.write("J%d %d\n"%(nc, numlinear_vars))
                    OUTPUT.writelines(
                        "%d %r\n" % (self_ampl_var_id[con_var],
                                     linear_dict[con_var])
                        for con_var in sorted(linear_dict.keys()))
            elif numlinear_vars == 0:
                nl_con_vars = \
                    sorted(wrapped_repn.nonlinear_vars)
                OUTPUT.write("J%d %d\n"%(nc, numnonlinear_vars))
                OUTPUT.writelines(
                    "%d 0\n"%(self_ampl_var_id[con_var])
                    for con_var in nl_con_vars)
            else:
                con_vars = set(wrapped_repn.nonlinear_vars)
                nl_con_vars = sorted(
                    con_vars.difference(
                        wrapped_repn.linear_vars))
                con_vars.update(wrapped_repn.linear_vars)
                linear_dict = dict(
                    (var_ID, coef) for var_ID, coef in
                    zip(wrapped_repn.linear_vars,
                        wrapped_repn.repn.linear_coefs))
                OUTPUT.write("J%d %d\n"%(nc, len(con_vars)))
                OUTPUT.writelines(
                    "%d %r\n" % (self_ampl_var_id[con_var],
                                 linear_dict[con_var])
                    for con_var in sorted(linear_dict.keys()))
                OUTPUT.writelines(
                    "%d 0\n"%(self_ampl_var_id[con_var])
                    for con_var in nl_con_vars)


        if show_section_timing:
            subsection_timer.report("Write J lines")
            subsection_timer.reset()

        #
        # "G" lines
        #
        for obj_ID, (obj, wrapped_repn) in \
               iteritems(Objectives_dict):

            grad_entries = {}
            for idx, obj_var in enumerate(
                    wrapped_repn.linear_vars):
                grad_entries[self_ampl_var_id[obj_var]] = \
                    wrapped_repn.repn.linear_coefs[idx]
            for obj_var in wrapped_repn.nonlinear_vars:
                if obj_var not in wrapped_repn.linear_vars:
                    grad_entries[self_ampl_var_id[obj_var]] = 0
            len_ge = len(grad_entries)
            if len_ge > 0:
                OUTPUT.write("G%d %d\n" % (self_ampl_obj_id[obj_ID],
                                           len_ge))
                for var_ID in sorted(grad_entries.keys()):
                    OUTPUT.write("%d %r\n" % (var_ID,
                                              grad_entries[var_ID]))

        if show_section_timing:
            subsection_timer.report("Write G lines")
            subsection_timer.reset()
            overall_timer.report("Total time")

        return symbol_map

    def _symbolMapKeyError(self, err, model, map, vars):
        _errors = []
        for v in vars:
            if id(v) in map:
                continue
            if v.model() is not model.model():
                _errors.append(
                    "Variable '%s' is not part of the model "
                    "being written out, but appears in an "
                    "expression used on this model." % (v.name,))
            else:
                _parent = v.parent_block()
                while _parent is not None and _parent is not model:
                    if _parent.ctype is not model.type():
                        _errors.append(
                            "Variable '%s' exists within %s '%s', "
                            "but is used by an active "
                            "expression.  Currently variables "
                            "must be reachable through a tree "
                            "of active Blocks."
                            % (v.name, _parent.ctype.__name__,
                               _parent.name))
                    if not _parent.active:
                        _errors.append(
                            "Variable '%s' exists within "
                            "deactivated %s '%s', but is used by "
                            "an active expression.  Currently "
                            "variables must be reachable through "
                            "a tree of active Blocks."
                            % (v.name, _parent.ctype.__name__,
                               _parent.name))
                    _parent = _parent.parent_block()

        if _errors:
            for e in _errors:
                logger.error(e)
            err.args = err.args + tuple(_errors)<|MERGE_RESOLUTION|>--- conflicted
+++ resolved
@@ -25,12 +25,6 @@
 import os
 import time
 from math import isclose
-
-<<<<<<< HEAD
-from pyutilib.misc import PauseGC
-=======
-from pyutilib.math.util import isclose
->>>>>>> 263d5b1a
 
 from pyomo.common.gc_manager import PauseGC
 from pyomo.opt import ProblemFormat, AbstractProblemWriter, WriterFactory
